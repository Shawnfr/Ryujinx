using Ryujinx.Common;
using Ryujinx.HLE.HOS.Kernel.Common;
using Ryujinx.HLE.HOS.Kernel.Process;
using Ryujinx.Memory.Range;
using System;
using System.Collections.Generic;

namespace Ryujinx.HLE.HOS.Kernel.Memory
{
    class KTransferMemory : KAutoObject
    {
        private KProcess _creator;

        // TODO: Remove when we no longer need to read it from the owner directly.
        public KProcess Creator => _creator;

        private readonly List<HostMemoryRange> _ranges;
<<<<<<< HEAD

        private readonly SharedMemoryStorage _storage;
=======
>>>>>>> a336a56a

        public ulong Address { get; private set; }
        public ulong Size { get; private set; }

        public KMemoryPermission Permission { get; private set; }

        private bool _hasBeenInitialized;
        private bool _isMapped;

        public KTransferMemory(KernelContext context) : base(context)
        {
            _ranges = new List<HostMemoryRange>();
<<<<<<< HEAD
        }

        public KTransferMemory(KernelContext context, SharedMemoryStorage storage) : base(context)
        {
            _storage = storage;
            Permission = KMemoryPermission.ReadAndWrite;

            _hasBeenInitialized = true;
            _isMapped = false;
=======
>>>>>>> a336a56a
        }

        public KernelResult Initialize(ulong address, ulong size, KMemoryPermission permission)
        {
            KProcess creator = KernelStatic.GetCurrentProcess();

            _creator = creator;

            KernelResult result = creator.MemoryManager.BorrowTransferMemory(_ranges, address, size, permission);

            if (result != KernelResult.Success)
            {
                return result;
            }

            creator.IncrementReferenceCount();

            Permission = permission;
            Address = address;
            Size = size;
            _hasBeenInitialized = true;
            _isMapped = false;

            return result;
        }

        public KernelResult MapIntoProcess(
            KPageTableBase memoryManager,
            ulong address,
            ulong size,
            KProcess process,
            KMemoryPermission permission)
        {
            if (_storage == null)
            {
                throw new NotImplementedException();
            }

            ulong pagesCountRounded = BitUtils.DivRoundUp(size, KPageTableBase.PageSize);

            var pageList = _storage.GetPageList();
            if (pageList.GetPagesCount() != pagesCountRounded)
            {
                return KernelResult.InvalidSize;
            }

            if (permission != Permission || _isMapped)
            {
                return KernelResult.InvalidState;
            }

            MemoryState state = Permission == KMemoryPermission.None ? MemoryState.TransferMemoryIsolated : MemoryState.TransferMemory;

            KernelResult result = memoryManager.MapPages(address, pageList, state, KMemoryPermission.ReadAndWrite);

            if (result == KernelResult.Success)
            {
                _isMapped = true;

                if (!memoryManager.SupportsMemoryAliasing)
                {
                    _storage.Borrow(process, address);
                }
            }

            return result;
        }

        public KernelResult UnmapFromProcess(
            KPageTableBase memoryManager,
            ulong address,
            ulong size,
            KProcess process)
        {
            if (_storage == null)
            {
                throw new NotImplementedException();
            }

            ulong pagesCountRounded = BitUtils.DivRoundUp(size, KPageTableBase.PageSize);

            var pageList = _storage.GetPageList();
            ulong pagesCount = pageList.GetPagesCount();

            if (pagesCount != pagesCountRounded)
            {
                return KernelResult.InvalidSize;
            }

            var ranges = _storage.GetRanges();

            MemoryState state = Permission == KMemoryPermission.None ? MemoryState.TransferMemoryIsolated : MemoryState.TransferMemory;

            KernelResult result = memoryManager.UnmapPages(address, pagesCount, ranges, state);

            if (result == KernelResult.Success)
            {
                _isMapped = false;
            }

            return result;
        }

        protected override void Destroy()
        {
            if (_hasBeenInitialized)
            {
                if (!_isMapped && _creator.MemoryManager.UnborrowTransferMemory(Address, Size, _ranges) != KernelResult.Success)
                {
                    throw new InvalidOperationException("Unexpected failure restoring transfer memory attributes.");
                }

                _creator.ResourceLimit?.Release(LimitableResource.TransferMemory, 1);
                _creator.DecrementReferenceCount();
            }
        }
    }
}<|MERGE_RESOLUTION|>--- conflicted
+++ resolved
@@ -1,4 +1,3 @@
-using Ryujinx.Common;
 using Ryujinx.HLE.HOS.Kernel.Common;
 using Ryujinx.HLE.HOS.Kernel.Process;
 using Ryujinx.Memory.Range;
@@ -15,11 +14,6 @@
         public KProcess Creator => _creator;
 
         private readonly List<HostMemoryRange> _ranges;
-<<<<<<< HEAD
-
-        private readonly SharedMemoryStorage _storage;
-=======
->>>>>>> a336a56a
 
         public ulong Address { get; private set; }
         public ulong Size { get; private set; }
@@ -32,18 +26,6 @@
         public KTransferMemory(KernelContext context) : base(context)
         {
             _ranges = new List<HostMemoryRange>();
-<<<<<<< HEAD
-        }
-
-        public KTransferMemory(KernelContext context, SharedMemoryStorage storage) : base(context)
-        {
-            _storage = storage;
-            Permission = KMemoryPermission.ReadAndWrite;
-
-            _hasBeenInitialized = true;
-            _isMapped = false;
-=======
->>>>>>> a336a56a
         }
 
         public KernelResult Initialize(ulong address, ulong size, KMemoryPermission permission)
@@ -70,83 +52,6 @@
             return result;
         }
 
-        public KernelResult MapIntoProcess(
-            KPageTableBase memoryManager,
-            ulong address,
-            ulong size,
-            KProcess process,
-            KMemoryPermission permission)
-        {
-            if (_storage == null)
-            {
-                throw new NotImplementedException();
-            }
-
-            ulong pagesCountRounded = BitUtils.DivRoundUp(size, KPageTableBase.PageSize);
-
-            var pageList = _storage.GetPageList();
-            if (pageList.GetPagesCount() != pagesCountRounded)
-            {
-                return KernelResult.InvalidSize;
-            }
-
-            if (permission != Permission || _isMapped)
-            {
-                return KernelResult.InvalidState;
-            }
-
-            MemoryState state = Permission == KMemoryPermission.None ? MemoryState.TransferMemoryIsolated : MemoryState.TransferMemory;
-
-            KernelResult result = memoryManager.MapPages(address, pageList, state, KMemoryPermission.ReadAndWrite);
-
-            if (result == KernelResult.Success)
-            {
-                _isMapped = true;
-
-                if (!memoryManager.SupportsMemoryAliasing)
-                {
-                    _storage.Borrow(process, address);
-                }
-            }
-
-            return result;
-        }
-
-        public KernelResult UnmapFromProcess(
-            KPageTableBase memoryManager,
-            ulong address,
-            ulong size,
-            KProcess process)
-        {
-            if (_storage == null)
-            {
-                throw new NotImplementedException();
-            }
-
-            ulong pagesCountRounded = BitUtils.DivRoundUp(size, KPageTableBase.PageSize);
-
-            var pageList = _storage.GetPageList();
-            ulong pagesCount = pageList.GetPagesCount();
-
-            if (pagesCount != pagesCountRounded)
-            {
-                return KernelResult.InvalidSize;
-            }
-
-            var ranges = _storage.GetRanges();
-
-            MemoryState state = Permission == KMemoryPermission.None ? MemoryState.TransferMemoryIsolated : MemoryState.TransferMemory;
-
-            KernelResult result = memoryManager.UnmapPages(address, pagesCount, ranges, state);
-
-            if (result == KernelResult.Success)
-            {
-                _isMapped = false;
-            }
-
-            return result;
-        }
-
         protected override void Destroy()
         {
             if (_hasBeenInitialized)

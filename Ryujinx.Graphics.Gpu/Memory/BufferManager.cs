using Ryujinx.Common;
using Ryujinx.Graphics.GAL;
using Ryujinx.Graphics.Gpu.Image;
using Ryujinx.Graphics.Gpu.State;
using Ryujinx.Graphics.Shader;
using Ryujinx.Memory.Range;
using System;
using System.Collections.Generic;
using System.Collections.ObjectModel;
using System.Linq;

namespace Ryujinx.Graphics.Gpu.Memory
{
    /// <summary>
    /// Buffer manager.
    /// </summary>
    class BufferManager
    {
        private const int StackToHeapThreshold = 16;

        private const int OverlapsBufferInitialCapacity = 10;
        private const int OverlapsBufferMaxCapacity     = 10000;

        private const ulong BufferAlignmentSize = 0x1000;
        private const ulong BufferAlignmentMask = BufferAlignmentSize - 1;

        private GpuContext _context;

        private RangeList<Buffer> _buffers;

        private Buffer[] _bufferOverlaps;

        private IndexBuffer _indexBuffer;
        private VertexBuffer[] _vertexBuffers;
        private BufferBounds[] _transformFeedbackBuffers;
        private List<BufferTextureBinding> _bufferTextures;

        /// <summary>
        /// Holds shader stage buffer state and binding information.
        /// </summary>
        private class BuffersPerStage
        {
            /// <summary>
            /// Shader buffer binding information.
            /// </summary>
            public BufferDescriptor[] Bindings { get; }

            /// <summary>
            /// Buffer regions.
            /// </summary>
            public BufferBounds[] Buffers { get; }

            /// <summary>
            /// Total amount of buffers used on the shader.
            /// </summary>
            public int Count { get; private set; }

            /// <summary>
            /// Creates a new instance of the shader stage buffer information.
            /// </summary>
            /// <param name="count">Maximum amount of buffers that the shader stage can use</param>
            public BuffersPerStage(int count)
            {
                Bindings = new BufferDescriptor[count];
                Buffers = new BufferBounds[count];
            }

            /// <summary>
            /// Sets the region of a buffer at a given slot.
            /// </summary>
            /// <param name="index">Buffer slot</param>
            /// <param name="address">Region virtual address</param>
            /// <param name="size">Region size in bytes</param>
            /// <param name="flags">Buffer usage flags</param>
            public void SetBounds(int index, ulong address, ulong size, BufferUsageFlags flags = BufferUsageFlags.None)
            {
                Buffers[index] = new BufferBounds(address, size, flags);
            }

            /// <summary>
            /// Sets shader buffer binding information.
            /// </summary>
            /// <param name="descriptors">Buffer binding information</param>
            public void SetBindings(ReadOnlyCollection<BufferDescriptor> descriptors)
            {
                if (descriptors == null)
                {
                    Count = 0;
                    return;
                }

                descriptors.CopyTo(Bindings, 0);
                Count = descriptors.Count;
            }
        }

        private BuffersPerStage   _cpStorageBuffers;
        private BuffersPerStage   _cpUniformBuffers;
        private BuffersPerStage[] _gpStorageBuffers;
        private BuffersPerStage[] _gpUniformBuffers;

        private int _cpStorageBufferBindings;
        private int _cpUniformBufferBindings;
        private int _gpStorageBufferBindings;
        private int _gpUniformBufferBindings;

        private bool _gpStorageBuffersDirty;
        private bool _gpUniformBuffersDirty;

        private bool _indexBufferDirty;
        private bool _vertexBuffersDirty;
        private uint _vertexBuffersEnableMask;
        private bool _transformFeedbackBuffersDirty;

        private bool _rebind;

        private Dictionary<ulong, BufferCacheEntry> _dirtyCache;

        /// <summary>
        /// Creates a new instance of the buffer manager.
        /// </summary>
        /// <param name="context">The GPU context that the buffer manager belongs to</param>
        public BufferManager(GpuContext context)
        {
            _context = context;

            _buffers = new RangeList<Buffer>();

            _bufferOverlaps = new Buffer[OverlapsBufferInitialCapacity];

            _vertexBuffers = new VertexBuffer[Constants.TotalVertexBuffers];

            _transformFeedbackBuffers = new BufferBounds[Constants.TotalTransformFeedbackBuffers];

            _cpStorageBuffers = new BuffersPerStage(Constants.TotalCpStorageBuffers);
            _cpUniformBuffers = new BuffersPerStage(Constants.TotalCpUniformBuffers);

            _gpStorageBuffers = new BuffersPerStage[Constants.ShaderStages];
            _gpUniformBuffers = new BuffersPerStage[Constants.ShaderStages];

            for (int index = 0; index < Constants.ShaderStages; index++)
            {
                _gpStorageBuffers[index] = new BuffersPerStage(Constants.TotalGpStorageBuffers);
                _gpUniformBuffers[index] = new BuffersPerStage(Constants.TotalGpUniformBuffers);
            }

            _bufferTextures = new List<BufferTextureBinding>();

            _dirtyCache = new Dictionary<ulong, BufferCacheEntry>();
        }

        /// <summary>
        /// Sets the memory range with the index buffer data, to be used for subsequent draw calls.
        /// </summary>
        /// <param name="gpuVa">Start GPU virtual address of the index buffer</param>
        /// <param name="size">Size, in bytes, of the index buffer</param>
        /// <param name="type">Type of each index buffer element</param>
        public void SetIndexBuffer(ulong gpuVa, ulong size, IndexType type)
        {
            ulong address = TranslateAndCreateBuffer(gpuVa, size);

            _indexBuffer.Address = address;
            _indexBuffer.Size    = size;
            _indexBuffer.Type    = type;

            _indexBufferDirty = true;
        }

        /// <summary>
        /// Sets a new index buffer that overrides the one set on the call to <see cref="CommitGraphicsBindings"/>.
        /// </summary>
        /// <param name="buffer">Buffer to be used as index buffer</param>
        /// <param name="type">Type of each index buffer element</param>
        public void SetIndexBuffer(BufferRange buffer, IndexType type)
        {
            _context.Renderer.Pipeline.SetIndexBuffer(buffer, type);

            _indexBufferDirty = true;
        }

        /// <summary>
        /// Sets the memory range with vertex buffer data, to be used for subsequent draw calls.
        /// </summary>
        /// <param name="index">Index of the vertex buffer (up to 16)</param>
        /// <param name="gpuVa">GPU virtual address of the buffer</param>
        /// <param name="size">Size in bytes of the buffer</param>
        /// <param name="stride">Stride of the buffer, defined as the number of bytes of each vertex</param>
        /// <param name="divisor">Vertex divisor of the buffer, for instanced draws</param>
        public void SetVertexBuffer(int index, ulong gpuVa, ulong size, int stride, int divisor)
        {
            ulong address = TranslateAndCreateBuffer(gpuVa, size);

            _vertexBuffers[index].Address = address;
            _vertexBuffers[index].Size    = size;
            _vertexBuffers[index].Stride  = stride;
            _vertexBuffers[index].Divisor = divisor;

            _vertexBuffersDirty = true;

            if (address != 0)
            {
                _vertexBuffersEnableMask |= 1u << index;
            }
            else
            {
                _vertexBuffersEnableMask &= ~(1u << index);
            }
        }

        /// <summary>
        /// Sets a transform feedback buffer on the graphics pipeline.
        /// The output from the vertex transformation stages are written into the feedback buffer.
        /// </summary>
        /// <param name="index">Index of the transform feedback buffer</param>
        /// <param name="gpuVa">Start GPU virtual address of the buffer</param>
        /// <param name="size">Size in bytes of the transform feedback buffer</param>
        public void SetTransformFeedbackBuffer(int index, ulong gpuVa, ulong size)
        {
            ulong address = TranslateAndCreateBuffer(gpuVa, size);

            _transformFeedbackBuffers[index] = new BufferBounds(address, size);
            _transformFeedbackBuffersDirty = true;
        }

        /// <summary>
        /// Sets a storage buffer on the compute pipeline.
        /// Storage buffers can be read and written to on shaders.
        /// </summary>
        /// <param name="index">Index of the storage buffer</param>
        /// <param name="gpuVa">Start GPU virtual address of the buffer</param>
        /// <param name="size">Size in bytes of the storage buffer</param>
        /// <param name="flags">Buffer usage flags</param>
        public void SetComputeStorageBuffer(int index, ulong gpuVa, ulong size, BufferUsageFlags flags)
        {
            size += gpuVa & ((ulong)_context.Capabilities.StorageBufferOffsetAlignment - 1);

            gpuVa = BitUtils.AlignDown(gpuVa, _context.Capabilities.StorageBufferOffsetAlignment);

            ulong address = TranslateAndCreateBuffer(gpuVa, size);

            _cpStorageBuffers.SetBounds(index, address, size, flags);
        }

        /// <summary>
        /// Sets a storage buffer on the graphics pipeline.
        /// Storage buffers can be read and written to on shaders.
        /// </summary>
        /// <param name="stage">Index of the shader stage</param>
        /// <param name="index">Index of the storage buffer</param>
        /// <param name="gpuVa">Start GPU virtual address of the buffer</param>
        /// <param name="size">Size in bytes of the storage buffer</param>
        /// <param name="flags">Buffer usage flags</param>
        public void SetGraphicsStorageBuffer(int stage, int index, ulong gpuVa, ulong size, BufferUsageFlags flags)
        {
            size += gpuVa & ((ulong)_context.Capabilities.StorageBufferOffsetAlignment - 1);

            gpuVa = BitUtils.AlignDown(gpuVa, _context.Capabilities.StorageBufferOffsetAlignment);

            ulong address = TranslateAndCreateBuffer(gpuVa, size);

            if (_gpStorageBuffers[stage].Buffers[index].Address != address ||
                _gpStorageBuffers[stage].Buffers[index].Size    != size)
            {
                _gpStorageBuffersDirty = true;
            }

            _gpStorageBuffers[stage].SetBounds(index, address, size, flags);
        }

        /// <summary>
        /// Sets a uniform buffer on the compute pipeline.
        /// Uniform buffers are read-only from shaders, and have a small capacity.
        /// </summary>
        /// <param name="index">Index of the uniform buffer</param>
        /// <param name="gpuVa">Start GPU virtual address of the buffer</param>
        /// <param name="size">Size in bytes of the storage buffer</param>
        public void SetComputeUniformBuffer(int index, ulong gpuVa, ulong size)
        {
            ulong address = TranslateAndCreateBuffer(gpuVa, size);

            _cpUniformBuffers.SetBounds(index, address, size);
        }

        /// <summary>
        /// Sets a uniform buffer on the graphics pipeline.
        /// Uniform buffers are read-only from shaders, and have a small capacity.
        /// </summary>
        /// <param name="stage">Index of the shader stage</param>
        /// <param name="index">Index of the uniform buffer</param>
        /// <param name="gpuVa">Start GPU virtual address of the buffer</param>
        /// <param name="size">Size in bytes of the storage buffer</param>
        public void SetGraphicsUniformBuffer(int stage, int index, ulong gpuVa, ulong size)
        {
            ulong address = TranslateAndCreateBuffer(gpuVa, size);

            _gpUniformBuffers[stage].SetBounds(index, address, size);
            _gpUniformBuffersDirty = true;
        }

        /// <summary>
        /// Sets the binding points for the storage buffers bound on the compute pipeline.
        /// </summary>
        /// <param name="descriptors">Buffer descriptors with the binding point values</param>
        public void SetComputeStorageBufferBindings(ReadOnlyCollection<BufferDescriptor> descriptors)
        {
            _cpStorageBuffers.SetBindings(descriptors);
            _cpStorageBufferBindings = descriptors.Count != 0 ? descriptors.Max(x => x.Binding) + 1 : 0;
        }

        /// <summary>
        /// Sets the binding points for the storage buffers bound on the graphics pipeline.
        /// </summary>
        /// <param name="stage">Index of the shader stage</param>
        /// <param name="descriptors">Buffer descriptors with the binding point values</param>
        public void SetGraphicsStorageBufferBindings(int stage, ReadOnlyCollection<BufferDescriptor> descriptors)
        {
            _gpStorageBuffers[stage].SetBindings(descriptors);
            _gpStorageBuffersDirty = true;
        }

        /// <summary>
        /// Sets the total number of storage buffer bindings used.
        /// </summary>
        /// <param name="count">Number of storage buffer bindings used</param>
        public void SetGraphicsStorageBufferBindingsCount(int count)
        {
            _gpStorageBufferBindings = count;
        }

        /// <summary>
        /// Sets the binding points for the uniform buffers bound on the compute pipeline.
        /// </summary>
        /// <param name="descriptors">Buffer descriptors with the binding point values</param>
        public void SetComputeUniformBufferBindings(ReadOnlyCollection<BufferDescriptor> descriptors)
        {
            _cpUniformBuffers.SetBindings(descriptors);
            _cpUniformBufferBindings = descriptors.Count != 0 ? descriptors.Max(x => x.Binding) + 1 : 0;
        }

        /// <summary>
        /// Sets the enabled uniform buffers mask on the graphics pipeline.
        /// Each bit set on the mask indicates that the respective buffer index is enabled.
        /// </summary>
        /// <param name="stage">Index of the shader stage</param>
        /// <param name="descriptors">Buffer descriptors with the binding point values</param>
        public void SetGraphicsUniformBufferBindings(int stage, ReadOnlyCollection<BufferDescriptor> descriptors)
        {
            _gpUniformBuffers[stage].SetBindings(descriptors);
            _gpUniformBuffersDirty = true;
        }

        /// <summary>
        /// Sets the total number of uniform buffer bindings used.
        /// </summary>
        /// <param name="count">Number of uniform buffer bindings used</param>
        public void SetGraphicsUniformBufferBindingsCount(int count)
        {
            _gpUniformBufferBindings = count;
        }

        /// <summary>
        /// Gets a bit mask indicating which compute uniform buffers are currently bound.
        /// </summary>
        /// <returns>Mask where each bit set indicates a bound constant buffer</returns>
        public uint GetComputeUniformBufferUseMask()
        {
            uint mask = 0;

            for (int i = 0; i < _cpUniformBuffers.Buffers.Length; i++)
            {
                if (_cpUniformBuffers.Buffers[i].Address != 0)
                {
                    mask |= 1u << i;
                }
            }

            return mask;
        }

        /// <summary>
        /// Gets a bit mask indicating which graphics uniform buffers are currently bound.
        /// </summary>
        /// <param name="stage">Index of the shader stage</param>
        /// <returns>Mask where each bit set indicates a bound constant buffer</returns>
        public uint GetGraphicsUniformBufferUseMask(int stage)
        {
            uint mask = 0;

            for (int i = 0; i < _gpUniformBuffers[stage].Buffers.Length; i++)
            {
                if (_gpUniformBuffers[stage].Buffers[i].Address != 0)
                {
                    mask |= 1u << i;
                }
            }

            return mask;
        }

        /// <summary>
        /// Handles removal of buffers written to a memory region being unmapped.
        /// </summary>
        /// <param name="sender">Sender object</param>
        /// <param name="e">Event arguments</param>
        public void MemoryUnmappedHandler(object sender, UnmapEventArgs e)
        {
            Buffer[] overlaps = new Buffer[10];
            int overlapCount;

            ulong address = _context.MemoryManager.Translate(e.Address);
            ulong size = e.Size;

            lock (_buffers)
            {
                overlapCount = _buffers.FindOverlaps(address, size, ref overlaps);
            }

            for (int i = 0; i < overlapCount; i++)
            {
                overlaps[i].Unmapped(address, size);
            }
        }

        /// <summary>
        /// Performs address translation of the GPU virtual address, and creates a
        /// new buffer, if needed, for the specified range.
        /// </summary>
        /// <param name="gpuVa">Start GPU virtual address of the buffer</param>
        /// <param name="size">Size in bytes of the buffer</param>
        /// <returns>CPU virtual address of the buffer, after address translation</returns>
        private ulong TranslateAndCreateBuffer(ulong gpuVa, ulong size)
        {
            if (gpuVa == 0)
            {
                return 0;
            }

            ulong address = _context.MemoryManager.Translate(gpuVa);

            if (address == MemoryManager.PteUnmapped)
            {
                return 0;
            }

            CreateBuffer(address, size);

            return address;
        }

        /// <summary>
        /// Creates a new buffer for the specified range, if it does not yet exist.
        /// This can be used to ensure the existance of a buffer.
        /// </summary>
        /// <param name="address">Address of the buffer in memory</param>
        /// <param name="size">Size of the buffer in bytes</param>
        public void CreateBuffer(ulong address, ulong size)
        {
            ulong endAddress = address + size;

            ulong alignedAddress = address & ~BufferAlignmentMask;

            ulong alignedEndAddress = (endAddress + BufferAlignmentMask) & ~BufferAlignmentMask;

            // The buffer must have the size of at least one page.
            if (alignedEndAddress == alignedAddress)
            {
                alignedEndAddress += BufferAlignmentSize;
            }

            CreateBufferAligned(alignedAddress, alignedEndAddress - alignedAddress);
        }

        /// <summary>
        /// Performs address translation of the GPU virtual address, and attempts to force
        /// the buffer in the region as dirty.
        /// The buffer lookup for this function is cached in a dictionary for quick access, which
        /// accelerates common UBO updates.
        /// </summary>
        /// <param name="gpuVa">Start GPU virtual address of the buffer</param>
        /// <param name="size">Size in bytes of the buffer</param>
        public void ForceDirty(ulong gpuVa, ulong size)
        {
            BufferCacheEntry result;

            if (!_dirtyCache.TryGetValue(gpuVa, out result) || result.EndGpuAddress < gpuVa + size || result.UnmappedSequence != result.Buffer.UnmappedSequence)
            {
                ulong address = TranslateAndCreateBuffer(gpuVa, size);
                result = new BufferCacheEntry(address, gpuVa, GetBuffer(address, size));

                _dirtyCache[gpuVa] = result;
            }

            result.Buffer.ForceDirty(result.Address, size);
        }

        /// <summary>
        /// Creates a new buffer for the specified range, if needed.
        /// If a buffer where this range can be fully contained already exists,
        /// then the creation of a new buffer is not necessary.
        /// </summary>
        /// <param name="address">Address of the buffer in guest memory</param>
        /// <param name="size">Size in bytes of the buffer</param>
        private void CreateBufferAligned(ulong address, ulong size)
        {
            int overlapsCount;

            lock (_buffers)
            {
                overlapsCount = _buffers.FindOverlapsNonOverlapping(address, size, ref _bufferOverlaps);
            }

            if (overlapsCount != 0)
            {
                // The buffer already exists. We can just return the existing buffer
                // if the buffer we need is fully contained inside the overlapping buffer.
                // Otherwise, we must delete the overlapping buffers and create a bigger buffer
                // that fits all the data we need. We also need to copy the contents from the
                // old buffer(s) to the new buffer.
                ulong endAddress = address + size;

                if (_bufferOverlaps[0].Address > address || _bufferOverlaps[0].EndAddress < endAddress)
                {
                    for (int index = 0; index < overlapsCount; index++)
                    {
                        Buffer buffer = _bufferOverlaps[index];

                        address    = Math.Min(address,    buffer.Address);
                        endAddress = Math.Max(endAddress, buffer.EndAddress);

                        lock (_buffers)
                        {
                            _buffers.Remove(buffer);
                        }
                    }

                    Buffer newBuffer = new Buffer(_context, address, endAddress - address, _bufferOverlaps.Take(overlapsCount));

                    lock (_buffers)
                    {
                        _buffers.Add(newBuffer);
                    }

                    for (int index = 0; index < overlapsCount; index++)
                    {
                        Buffer buffer = _bufferOverlaps[index];

                        int dstOffset = (int)(buffer.Address - newBuffer.Address);

<<<<<<< HEAD
=======
                        buffer.ForceSynchronizeMemory(buffer.Address, buffer.Size);

>>>>>>> a336a56a
                        buffer.CopyTo(newBuffer, dstOffset);
                        newBuffer.InheritModifiedRanges(buffer);

                        buffer.DisposeData();
                    }

                    newBuffer.SynchronizeMemory(address, endAddress - address);

                    // Existing buffers were modified, we need to rebind everything.
                    _rebind = true;
                }
            }
            else
            {
                // No overlap, just create a new buffer.
                Buffer buffer = new Buffer(_context, address, size);

                lock (_buffers)
                {
                    _buffers.Add(buffer);
                }
            }

            ShrinkOverlapsBufferIfNeeded();
        }

        /// <summary>
        /// Resizes the temporary buffer used for range list intersection results, if it has grown too much.
        /// </summary>
        private void ShrinkOverlapsBufferIfNeeded()
        {
            if (_bufferOverlaps.Length > OverlapsBufferMaxCapacity)
            {
                Array.Resize(ref _bufferOverlaps, OverlapsBufferMaxCapacity);
            }
        }

        /// <summary>
        /// Gets the address of the compute uniform buffer currently bound at the given index.
        /// </summary>
        /// <param name="index">Index of the uniform buffer binding</param>
        /// <returns>The uniform buffer address, or an undefined value if the buffer is not currently bound</returns>
        public ulong GetComputeUniformBufferAddress(int index)
        {
            return _cpUniformBuffers.Buffers[index].Address;
        }

        /// <summary>
        /// Gets the address of the graphics uniform buffer currently bound at the given index.
        /// </summary>
        /// <param name="stage">Index of the shader stage</param>
        /// <param name="index">Index of the uniform buffer binding</param>
        /// <returns>The uniform buffer address, or an undefined value if the buffer is not currently bound</returns>
        public ulong GetGraphicsUniformBufferAddress(int stage, int index)
        {
            return _gpUniformBuffers[stage].Buffers[index].Address;
        }

        /// <summary>
        /// Ensures that the compute engine bindings are visible to the host GPU.
        /// Note: this actually performs the binding using the host graphics API.
        /// </summary>
        public void CommitComputeBindings()
        {
            int sCount = _cpStorageBufferBindings;

            Span<BufferRange> sRanges = sCount < StackToHeapThreshold ? stackalloc BufferRange[sCount] : new BufferRange[sCount];

            for (int index = 0; index < _cpStorageBuffers.Count; index++)
            {
                ref var bindingInfo = ref _cpStorageBuffers.Bindings[index];

                BufferBounds bounds = _cpStorageBuffers.Buffers[bindingInfo.Slot];

                if (bounds.Address != 0)
                {
                    // The storage buffer size is not reliable (it might be lower than the actual size),
                    // so we bind the entire buffer to allow otherwise out of range accesses to work.
                    sRanges[bindingInfo.Binding] = GetBufferRangeTillEnd(
                        bounds.Address,
                        bounds.Size,
                        bounds.Flags.HasFlag(BufferUsageFlags.Write));
                }
            }

            _context.Renderer.Pipeline.SetStorageBuffers(sRanges);

            int uCount = _cpUniformBufferBindings;

            Span<BufferRange> uRanges = uCount < StackToHeapThreshold ? stackalloc BufferRange[uCount] : new BufferRange[uCount];

            for (int index = 0; index < _cpUniformBuffers.Count; index++)
            {
                ref var bindingInfo = ref _cpUniformBuffers.Bindings[index];

                BufferBounds bounds = _cpUniformBuffers.Buffers[bindingInfo.Slot];

                if (bounds.Address != 0)
                {
                    uRanges[bindingInfo.Binding] = GetBufferRange(bounds.Address, bounds.Size);
                }
            }

            _context.Renderer.Pipeline.SetUniformBuffers(uRanges);

            CommitBufferTextureBindings();

            // Force rebind after doing compute work.
            _rebind = true;
        }

        /// <summary>
        /// Commit any queued buffer texture bindings.
        /// </summary>
        private void CommitBufferTextureBindings()
        {
            if (_bufferTextures.Count > 0)
            {
                foreach (var binding in _bufferTextures)
                {
                    binding.Texture.SetStorage(GetBufferRange(binding.Address, binding.Size, binding.BindingInfo.Flags.HasFlag(TextureUsageFlags.ImageStore)));

                    // The texture must be rebound to use the new storage if it was updated.

                    if (binding.IsImage)
                    {
                        _context.Renderer.Pipeline.SetImage(binding.BindingInfo.Binding, binding.Texture, binding.Format);
                    }
                    else
                    {
                        _context.Renderer.Pipeline.SetTexture(binding.BindingInfo.Binding, binding.Texture);
                    }
                }

                _bufferTextures.Clear();
            }
        }

        /// <summary>
        /// Ensures that the graphics engine bindings are visible to the host GPU.
        /// Note: this actually performs the binding using the host graphics API.
        /// </summary>
        public void CommitGraphicsBindings()
        {
            if (_indexBufferDirty || _rebind)
            {
                _indexBufferDirty = false;

                if (_indexBuffer.Address != 0)
                {
                    BufferRange buffer = GetBufferRange(_indexBuffer.Address, _indexBuffer.Size);

                    _context.Renderer.Pipeline.SetIndexBuffer(buffer, _indexBuffer.Type);
                }
            }
            else if (_indexBuffer.Address != 0)
            {
                SynchronizeBufferRange(_indexBuffer.Address, _indexBuffer.Size);
            }

            uint vbEnableMask = _vertexBuffersEnableMask;

            if (_vertexBuffersDirty || _rebind)
            {
                _vertexBuffersDirty = false;

                Span<VertexBufferDescriptor> vertexBuffers = stackalloc VertexBufferDescriptor[Constants.TotalVertexBuffers];

                for (int index = 0; (vbEnableMask >> index) != 0; index++)
                {
                    VertexBuffer vb = _vertexBuffers[index];

                    if (vb.Address == 0)
                    {
                        continue;
                    }

                    BufferRange buffer = GetBufferRange(vb.Address, vb.Size);

                    vertexBuffers[index] = new VertexBufferDescriptor(buffer, vb.Stride, vb.Divisor);
                }

                _context.Renderer.Pipeline.SetVertexBuffers(vertexBuffers);
            }
            else
            {
                for (int index = 0; (vbEnableMask >> index) != 0; index++)
                {
                    VertexBuffer vb = _vertexBuffers[index];

                    if (vb.Address == 0)
                    {
                        continue;
                    }

                    SynchronizeBufferRange(vb.Address, vb.Size);
                }
            }

            if (_transformFeedbackBuffersDirty || _rebind)
            {
                _transformFeedbackBuffersDirty = false;

                Span<BufferRange> tfbs = stackalloc BufferRange[Constants.TotalTransformFeedbackBuffers];

                for (int index = 0; index < Constants.TotalTransformFeedbackBuffers; index++)
                {
                    BufferBounds tfb = _transformFeedbackBuffers[index];

                    if (tfb.Address == 0)
                    {
                        tfbs[index] = BufferRange.Empty;
                        continue;
                    }

                    tfbs[index] = GetBufferRange(tfb.Address, tfb.Size);
                }

                _context.Renderer.Pipeline.SetTransformFeedbackBuffers(tfbs);
            }
            else
            {
                for (int index = 0; index < Constants.TotalTransformFeedbackBuffers; index++)
                {
                    BufferBounds tfb = _transformFeedbackBuffers[index];

                    if (tfb.Address == 0)
                    {
                        continue;
                    }

                    SynchronizeBufferRange(tfb.Address, tfb.Size);
                }
            }

            if (_gpStorageBuffersDirty || _rebind)
            {
                _gpStorageBuffersDirty = false;

                BindBuffers(_gpStorageBuffers, isStorage: true);
            }
            else
            {
                UpdateBuffers(_gpStorageBuffers);
            }

            if (_gpUniformBuffersDirty || _rebind)
            {
                _gpUniformBuffersDirty = false;

                BindBuffers(_gpUniformBuffers, isStorage: false);
            }
            else
            {
                UpdateBuffers(_gpUniformBuffers);
            }

            CommitBufferTextureBindings();

            _rebind = false;
        }

        /// <summary>
        /// Bind respective buffer bindings on the host API.
        /// </summary>
        /// <param name="bindings">Bindings to bind</param>
        /// <param name="isStorage">True to bind as storage buffer, false to bind as uniform buffers</param>
        private void BindBuffers(BuffersPerStage[] bindings, bool isStorage)
        {
            int count = isStorage ? _gpStorageBufferBindings : _gpUniformBufferBindings;

            Span<BufferRange> ranges = count < StackToHeapThreshold ? stackalloc BufferRange[count] : new BufferRange[count];

            for (ShaderStage stage = ShaderStage.Vertex; stage <= ShaderStage.Fragment; stage++)
            {
                ref var buffers = ref bindings[(int)stage - 1];

                for (int index = 0; index < buffers.Count; index++)
                {
                    ref var bindingInfo = ref buffers.Bindings[index];

                    BufferBounds bounds = buffers.Buffers[bindingInfo.Slot];

                    if (bounds.Address != 0)
                    {
                        ranges[bindingInfo.Binding] = isStorage
                            ? GetBufferRangeTillEnd(bounds.Address, bounds.Size, bounds.Flags.HasFlag(BufferUsageFlags.Write))
                            : GetBufferRange(bounds.Address, bounds.Size, bounds.Flags.HasFlag(BufferUsageFlags.Write));
                    }
                }
            }

            if (isStorage)
            {
                _context.Renderer.Pipeline.SetStorageBuffers(ranges);
            }
            else
            {
                _context.Renderer.Pipeline.SetUniformBuffers(ranges);
            }
        }

        /// <summary>
        /// Updates data for the already bound buffer bindings.
        /// </summary>
        /// <param name="bindings">Bindings to update</param>
        private void UpdateBuffers(BuffersPerStage[] bindings)
        {
            for (ShaderStage stage = ShaderStage.Vertex; stage <= ShaderStage.Fragment; stage++)
            {
                ref var buffers = ref bindings[(int)stage - 1];

                for (int index = 0; index < buffers.Count; index++)
                {
                    ref var binding = ref buffers.Bindings[index];

                    BufferBounds bounds = buffers.Buffers[binding.Slot];

                    if (bounds.Address == 0)
                    {
                        continue;
                    }

                    SynchronizeBufferRange(bounds.Address, bounds.Size);
                }
            }
        }

        /// <summary>
        /// Sets the buffer storage of a buffer texture. This will be bound when the buffer manager commits bindings.
        /// </summary>
        /// <param name="texture">Buffer texture</param>
        /// <param name="address">Address of the buffer in memory</param>
        /// <param name="size">Size of the buffer in bytes</param>
        /// <param name="bindingInfo">Binding info for the buffer texture</param>
        /// <param name="format">Format of the buffer texture</param>
        /// <param name="isImage">Whether the binding is for an image or a sampler</param>
        public void SetBufferTextureStorage(ITexture texture, ulong address, ulong size, TextureBindingInfo bindingInfo, Format format, bool isImage)
        {
            CreateBuffer(address, size);

            _bufferTextures.Add(new BufferTextureBinding(texture, address, size, bindingInfo, format, isImage));
        }

        /// <summary>
        /// Copy a buffer data from a given address to another.
        /// </summary>
        /// <remarks>
        /// This does a GPU side copy.
        /// </remarks>
        /// <param name="srcVa">GPU virtual address of the copy source</param>
        /// <param name="dstVa">GPU virtual address of the copy destination</param>
        /// <param name="size">Size in bytes of the copy</param>
        public void CopyBuffer(GpuVa srcVa, GpuVa dstVa, ulong size)
        {
            ulong srcAddress = TranslateAndCreateBuffer(srcVa.Pack(), size);
            ulong dstAddress = TranslateAndCreateBuffer(dstVa.Pack(), size);

            Buffer srcBuffer = GetBuffer(srcAddress, size);
            Buffer dstBuffer = GetBuffer(dstAddress, size);

            int srcOffset = (int)(srcAddress - srcBuffer.Address);
            int dstOffset = (int)(dstAddress - dstBuffer.Address);

            _context.Renderer.Pipeline.CopyBuffer(
                srcBuffer.Handle,
                dstBuffer.Handle,
                srcOffset,
                dstOffset,
                (int)size);

            if (srcBuffer.IsModified(srcAddress, size))
            {
                dstBuffer.SignalModified(dstAddress, size);
            }
            else
            {
                // Optimization: If the data being copied is already in memory, then copy it directly instead of flushing from GPU.

                dstBuffer.ClearModified(dstAddress, size);
                _context.PhysicalMemory.WriteUntracked(dstAddress, _context.PhysicalMemory.GetSpan(srcAddress, (int)size));
            }
        }

        /// <summary>
        /// Clears a buffer at a given address with the specified value.
        /// </summary>
        /// <remarks>
        /// Both the address and size must be aligned to 4 bytes.
        /// </remarks>
        /// <param name="gpuVa">GPU virtual address of the region to clear</param>
        /// <param name="size">Number of bytes to clear</param>
        /// <param name="value">Value to be written into the buffer</param>
        public void ClearBuffer(GpuVa gpuVa, ulong size, uint value)
        {
            ulong address = TranslateAndCreateBuffer(gpuVa.Pack(), size);

            Buffer buffer = GetBuffer(address, size);

            int offset = (int)(address - buffer.Address);

            _context.Renderer.Pipeline.ClearBuffer(buffer.Handle, offset, (int)size, value);

            buffer.SignalModified(address, size);
        }

        /// <summary>
        /// Gets a buffer sub-range starting at a given memory address.
        /// </summary>
        /// <param name="address">Start address of the memory range</param>
        /// <param name="size">Size in bytes of the memory range</param>
        /// <param name="write">Whether the buffer will be written to by this use</param>
        /// <returns>The buffer sub-range starting at the given memory address</returns>
        private BufferRange GetBufferRangeTillEnd(ulong address, ulong size, bool write = false)
        {
            return GetBuffer(address, size, write).GetRange(address);
        }

        /// <summary>
        /// Gets a buffer sub-range for a given memory range.
        /// </summary>
        /// <param name="address">Start address of the memory range</param>
        /// <param name="size">Size in bytes of the memory range</param>
        /// <param name="write">Whether the buffer will be written to by this use</param>
        /// <returns>The buffer sub-range for the given range</returns>
        private BufferRange GetBufferRange(ulong address, ulong size, bool write = false)
        {
            return GetBuffer(address, size, write).GetRange(address, size);
        }

        /// <summary>
        /// Gets a buffer for a given memory range.
        /// A buffer overlapping with the specified range is assumed to already exist on the cache.
        /// </summary>
        /// <param name="address">Start address of the memory range</param>
        /// <param name="size">Size in bytes of the memory range</param>
        /// <param name="write">Whether the buffer will be written to by this use</param>
        /// <returns>The buffer where the range is fully contained</returns>
        private Buffer GetBuffer(ulong address, ulong size, bool write = false)
        {
            Buffer buffer;

            if (size != 0)
            {
                lock (_buffers)
                {
                    buffer = _buffers.FindFirstOverlap(address, size);
                }

                buffer.SynchronizeMemory(address, size);

                if (write)
                {
                    buffer.SignalModified(address, size);
                }
            }
            else
            {
                lock (_buffers)
                {
                    buffer = _buffers.FindFirstOverlap(address, 1);
                }
            }

            return buffer;
        }

        /// <summary>
        /// Performs guest to host memory synchronization of a given memory range.
        /// </summary>
        /// <param name="address">Start address of the memory range</param>
        /// <param name="size">Size in bytes of the memory range</param>
        private void SynchronizeBufferRange(ulong address, ulong size)
        {
            if (size != 0)
            {
                Buffer buffer;

                lock (_buffers)
                {
                    buffer = _buffers.FindFirstOverlap(address, size);
                }

                buffer.SynchronizeMemory(address, size);
            }
        }

        /// <summary>
        /// Disposes all buffers in the cache.
        /// It's an error to use the buffer manager after disposal.
        /// </summary>
        public void Dispose()
        {
            lock (_buffers)
            {
                foreach (Buffer buffer in _buffers)
                {
                    buffer.Dispose();
                }
            }
        }
    }
}<|MERGE_RESOLUTION|>--- conflicted
+++ resolved
@@ -533,7 +533,8 @@
                         }
                     }
 
-                    Buffer newBuffer = new Buffer(_context, address, endAddress - address, _bufferOverlaps.Take(overlapsCount));
+                    Buffer newBuffer = new Buffer(_context, address, endAddress - address);
+                    newBuffer.SynchronizeMemory(address, endAddress - address);
 
                     lock (_buffers)
                     {
@@ -546,18 +547,13 @@
 
                         int dstOffset = (int)(buffer.Address - newBuffer.Address);
 
-<<<<<<< HEAD
-=======
                         buffer.ForceSynchronizeMemory(buffer.Address, buffer.Size);
 
->>>>>>> a336a56a
                         buffer.CopyTo(newBuffer, dstOffset);
                         newBuffer.InheritModifiedRanges(buffer);
 
-                        buffer.DisposeData();
+                        buffer.Dispose();
                     }
-
-                    newBuffer.SynchronizeMemory(address, endAddress - address);
 
                     // Existing buffers were modified, we need to rebind everything.
                     _rebind = true;

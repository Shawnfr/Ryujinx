--- conflicted
+++ resolved
@@ -36,11 +36,7 @@
         /// <summary>
         /// Version of the codegen (to be changed when codegen or guest format change).
         /// </summary>
-<<<<<<< HEAD
-        private const ulong ShaderCodeGenVersion = 2412;
-=======
         private const ulong ShaderCodeGenVersion = 2336;
->>>>>>> e75b9a11
 
         // Progress reporting helpers
         private volatile int _shaderCount;

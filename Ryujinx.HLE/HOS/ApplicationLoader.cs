using ARMeilleure.Translation.PTC;
using LibHac;
using LibHac.Account;
using LibHac.Common;
using LibHac.Fs;
using LibHac.Fs.Fsa;
using LibHac.FsSystem;
using LibHac.FsSystem.NcaUtils;
using LibHac.Ns;
using Ryujinx.Common.Configuration;
using Ryujinx.Common.Logging;
using Ryujinx.HLE.FileSystem;
using Ryujinx.HLE.HOS.Kernel.Process;
using Ryujinx.HLE.Loaders.Executables;
using Ryujinx.HLE.Loaders.Npdm;
using System;
using System.Collections.Generic;
using System.Globalization;
using System.IO;
using System.Linq;
using System.Reflection;

using static LibHac.Fs.ApplicationSaveDataManagement;
using static Ryujinx.HLE.HOS.ModLoader;
using ApplicationId = LibHac.Ncm.ApplicationId;

namespace Ryujinx.HLE.HOS
{
    using JsonHelper = Common.Utilities.JsonHelper;

    public class ApplicationLoader
    {
        // Binaries from exefs are loaded into mem in this order. Do not change.
        internal static readonly string[] ExeFsPrefixes =
        {
            "rtld",
            "main",
            "subsdk0",
            "subsdk1",
            "subsdk2",
            "subsdk3",
            "subsdk4",
            "subsdk5",
            "subsdk6",
            "subsdk7",
            "subsdk8",
            "subsdk9",
            "sdk"
        };

        private readonly Switch _device;
        private string _titleName;
        private string _displayVersion;
        private BlitStruct<ApplicationControlProperty> _controlData;

        public BlitStruct<ApplicationControlProperty> ControlData => _controlData;
        public string TitleName => _titleName;
        public string DisplayVersion => _displayVersion;

        public ulong  TitleId      { get; private set; }
        public bool   TitleIs64Bit { get; private set; }

        public string TitleIdText => TitleId.ToString("x16");

        public ApplicationLoader(Switch device)
        {
            _device      = device;
            _controlData = new BlitStruct<ApplicationControlProperty>(1);
        }

        public void LoadCart(string exeFsDir, string romFsFile = null)
        {
            if (romFsFile != null)
            {
                _device.Configuration.VirtualFileSystem.LoadRomFs(romFsFile);
            }

            LocalFileSystem codeFs = new LocalFileSystem(exeFsDir);

            Npdm metaData = ReadNpdm(codeFs);

            _device.Configuration.VirtualFileSystem.ModLoader.CollectMods(new[] { TitleId }, _device.Configuration.VirtualFileSystem.ModLoader.GetModsBasePath());

            if (TitleId != 0)
            {
                EnsureSaveData(new ApplicationId(TitleId));
            }

            LoadExeFs(codeFs, metaData);
        }

        public static (Nca main, Nca patch, Nca control) GetGameData(VirtualFileSystem fileSystem, PartitionFileSystem pfs, int programIndex)
        {
            Nca mainNca    = null;
            Nca patchNca   = null;
            Nca controlNca = null;

            fileSystem.ImportTickets(pfs);

            foreach (DirectoryEntryEx fileEntry in pfs.EnumerateEntries("/", "*.nca"))
            {
                pfs.OpenFile(out IFile ncaFile, fileEntry.FullPath.ToU8Span(), OpenMode.Read).ThrowIfFailure();

                Nca nca = new Nca(fileSystem.KeySet, ncaFile.AsStorage());

                int ncaProgramIndex = (int)(nca.Header.TitleId & 0xF);

                if (ncaProgramIndex != programIndex)
                {
                    continue;
                }

                if (nca.Header.ContentType == NcaContentType.Program)
                {
                    int dataIndex = Nca.GetSectionIndexFromType(NcaSectionType.Data, NcaContentType.Program);

                    if (nca.Header.GetFsHeader(dataIndex).IsPatchSection())
                    {
                        patchNca = nca;
                    }
                    else
                    {
                        mainNca = nca;
                    }
                }
                else if (nca.Header.ContentType == NcaContentType.Control)
                {
                    controlNca = nca;
                }
            }

            return (mainNca, patchNca, controlNca);
        }

        public static (Nca patch, Nca control) GetGameUpdateDataFromPartition(VirtualFileSystem fileSystem, PartitionFileSystem pfs, string titleId, int programIndex)
        {
            Nca patchNca = null;
            Nca controlNca = null;

            fileSystem.ImportTickets(pfs);

            foreach (DirectoryEntryEx fileEntry in pfs.EnumerateEntries("/", "*.nca"))
            {
                pfs.OpenFile(out IFile ncaFile, fileEntry.FullPath.ToU8Span(), OpenMode.Read).ThrowIfFailure();

                Nca nca = new Nca(fileSystem.KeySet, ncaFile.AsStorage());

                int ncaProgramIndex = (int)(nca.Header.TitleId & 0xF);

                if (ncaProgramIndex != programIndex)
                {
                    continue;
                }

                if ($"{nca.Header.TitleId.ToString("x16")[..^3]}000" != titleId)
                {
                    break;
                }

                if (nca.Header.ContentType == NcaContentType.Program)
                {
                    patchNca = nca;
                }
                else if (nca.Header.ContentType == NcaContentType.Control)
                {
                    controlNca = nca;
                }
            }

            return (patchNca, controlNca);
        }

        public static (Nca patch, Nca control) GetGameUpdateData(VirtualFileSystem fileSystem, string titleId, int programIndex, out string updatePath)
        {
            updatePath = null;

            if (ulong.TryParse(titleId, NumberStyles.HexNumber, CultureInfo.InvariantCulture, out ulong titleIdBase))
            {
                // Clear the program index part.
                titleIdBase &= 0xFFFFFFFFFFFFFFF0;

                // Load update informations if existing.
                string titleUpdateMetadataPath = Path.Combine(AppDataManager.GamesDirPath, titleIdBase.ToString("x16"), "updates.json");

                if (File.Exists(titleUpdateMetadataPath))
                {
                    updatePath = JsonHelper.DeserializeFromFile<TitleUpdateMetadata>(titleUpdateMetadataPath).Selected;

                    if (File.Exists(updatePath))
                    {
                        FileStream file = new FileStream(updatePath, FileMode.Open, FileAccess.Read);
                        PartitionFileSystem nsp = new PartitionFileSystem(file.AsStorage());

                        return GetGameUpdateDataFromPartition(fileSystem, nsp, titleIdBase.ToString("x16"), programIndex);
                    }
                }
            }

            return (null, null);
        }

        public void LoadXci(string xciFile)
        {
            FileStream file = new FileStream(xciFile, FileMode.Open, FileAccess.Read);
            Xci        xci  = new Xci(_device.Configuration.VirtualFileSystem.KeySet, file.AsStorage());

            if (!xci.HasPartition(XciPartitionType.Secure))
            {
                Logger.Error?.Print(LogClass.Loader, "Unable to load XCI: Could not find XCI secure partition");

                return;
            }

            PartitionFileSystem securePartition = xci.OpenPartition(XciPartitionType.Secure);

            Nca mainNca;
            Nca patchNca;
            Nca controlNca;

            try
            {
                (mainNca, patchNca, controlNca) = GetGameData(_device.Configuration.VirtualFileSystem, securePartition, _device.Configuration.UserChannelPersistence.Index);
            }
            catch (Exception e)
            {
                Logger.Error?.Print(LogClass.Loader, $"Unable to load XCI: {e.Message}");

                return;
            }

            if (mainNca == null)
            {
                Logger.Error?.Print(LogClass.Loader, "Unable to load XCI: Could not find Main NCA");

                return;
            }

            _device.Configuration.ContentManager.LoadEntries(_device);
            _device.Configuration.ContentManager.ClearAocData();
            _device.Configuration.ContentManager.AddAocData(securePartition, xciFile, mainNca.Header.TitleId, _device.Configuration.FsIntegrityCheckLevel);

            LoadNca(mainNca, patchNca, controlNca);
        }

        public void LoadNsp(string nspFile)
        {
            FileStream          file = new FileStream(nspFile, FileMode.Open, FileAccess.Read);
            PartitionFileSystem nsp  = new PartitionFileSystem(file.AsStorage());

            Nca mainNca;
            Nca patchNca;
            Nca controlNca;

            try
            {
                (mainNca, patchNca, controlNca) = GetGameData(_device.Configuration.VirtualFileSystem, nsp, _device.Configuration.UserChannelPersistence.Index);
            }
            catch (Exception e)
            {
                Logger.Error?.Print(LogClass.Loader, $"Unable to load NSP: {e.Message}");

                return;
            }

            if (mainNca == null)
            {
                Logger.Error?.Print(LogClass.Loader, "Unable to load NSP: Could not find Main NCA");

                return;
            }

            if (mainNca != null)
            {
                _device.Configuration.ContentManager.ClearAocData();
                _device.Configuration.ContentManager.AddAocData(nsp, nspFile, mainNca.Header.TitleId, _device.Configuration.FsIntegrityCheckLevel);

                LoadNca(mainNca, patchNca, controlNca);

                return;
            }

            // This is not a normal NSP, it's actually a ExeFS as a NSP
            LoadExeFs(nsp);
        }

        public void LoadNca(string ncaFile)
        {
            FileStream file = new FileStream(ncaFile, FileMode.Open, FileAccess.Read);
            Nca        nca  = new Nca(_device.Configuration.VirtualFileSystem.KeySet, file.AsStorage(false));

            LoadNca(nca, null, null);
        }

        private void LoadNca(Nca mainNca, Nca patchNca, Nca controlNca)
        {
            if (mainNca.Header.ContentType != NcaContentType.Program)
            {
                Logger.Error?.Print(LogClass.Loader, "Selected NCA is not a \"Program\" NCA");

                return;
            }

            IStorage    dataStorage = null;
            IFileSystem codeFs      = null;

            (Nca updatePatchNca, Nca updateControlNca) = GetGameUpdateData(_device.Configuration.VirtualFileSystem, mainNca.Header.TitleId.ToString("x16"), _device.Configuration.UserChannelPersistence.Index, out _);

            if (updatePatchNca != null)
            {
                patchNca = updatePatchNca;
            }

            if (updateControlNca != null)
            {
                controlNca = updateControlNca;
            }

            // Load program 0 control NCA as we are going to need it for display version.
            (_, Nca updateProgram0ControlNca) = GetGameUpdateData(_device.Configuration.VirtualFileSystem, mainNca.Header.TitleId.ToString("x16"), 0, out _);

            // Load Aoc
            string titleAocMetadataPath = Path.Combine(AppDataManager.GamesDirPath, mainNca.Header.TitleId.ToString("x16"), "dlc.json");

            if (File.Exists(titleAocMetadataPath))
            {
                List<DlcContainer> dlcContainerList = JsonHelper.DeserializeFromFile<List<DlcContainer>>(titleAocMetadataPath);

                foreach (DlcContainer dlcContainer in dlcContainerList)
                {
                    foreach (DlcNca dlcNca in dlcContainer.DlcNcaList)
                    {
                        _device.Configuration.ContentManager.AddAocItem(dlcNca.TitleId, dlcContainer.Path, dlcNca.Path, dlcNca.Enabled);
                    }
                }
            }

            if (patchNca == null)
            {
                if (mainNca.CanOpenSection(NcaSectionType.Data))
                {
                    dataStorage = mainNca.OpenStorage(NcaSectionType.Data, _device.System.FsIntegrityCheckLevel);
                }

                if (mainNca.CanOpenSection(NcaSectionType.Code))
                {
                    codeFs = mainNca.OpenFileSystem(NcaSectionType.Code, _device.System.FsIntegrityCheckLevel);
                }
            }
            else
            {
                if (patchNca.CanOpenSection(NcaSectionType.Data))
                {
                    dataStorage = mainNca.OpenStorageWithPatch(patchNca, NcaSectionType.Data, _device.System.FsIntegrityCheckLevel);
                }

                if (patchNca.CanOpenSection(NcaSectionType.Code))
                {
                    codeFs = mainNca.OpenFileSystemWithPatch(patchNca, NcaSectionType.Code, _device.System.FsIntegrityCheckLevel);
                }
            }

            if (codeFs == null)
            {
                Logger.Error?.Print(LogClass.Loader, "No ExeFS found in NCA");

                return;
            }

            Npdm metaData = ReadNpdm(codeFs);

            _device.Configuration.VirtualFileSystem.ModLoader.CollectMods(_device.Configuration.ContentManager.GetAocTitleIds().Prepend(TitleId), _device.Configuration.VirtualFileSystem.ModLoader.GetModsBasePath());

            if (controlNca != null)
            {
                ReadControlData(_device, controlNca, ref _controlData, ref _titleName, ref _displayVersion);
            }
            else
            {
                ControlData.ByteSpan.Clear();
            }

            // NOTE: Nintendo doesn't guarantee that the display version will be updated on sub programs when updating a multi program application.
            // BODY: As such, to avoid PTC cache confusion, we only trust the the program 0 display version when launching a sub program.
            if (updateProgram0ControlNca != null && _device.Configuration.UserChannelPersistence.Index != 0)
            {
                string dummyTitleName = "";
                BlitStruct<ApplicationControlProperty> dummyControl = new BlitStruct<ApplicationControlProperty>(1);

                ReadControlData(_device, updateProgram0ControlNca, ref dummyControl, ref dummyTitleName, ref _displayVersion);
            }

            if (dataStorage == null)
            {
                Logger.Warning?.Print(LogClass.Loader, "No RomFS found in NCA");
            }
            else
            {
                IStorage newStorage = _device.Configuration.VirtualFileSystem.ModLoader.ApplyRomFsMods(TitleId, dataStorage);

                _device.Configuration.VirtualFileSystem.SetRomFs(newStorage.AsStream(FileAccess.Read));
            }

            if (TitleId != 0)
            {
                EnsureSaveData(new ApplicationId(TitleId));
            }

            LoadExeFs(codeFs, metaData);

            Logger.Info?.Print(LogClass.Loader, $"Application Loaded: {TitleName} v{DisplayVersion} [{TitleIdText}] [{(TitleIs64Bit ? "64-bit" : "32-bit")}]");
        }

        // Sets TitleId, so be sure to call before using it
        private Npdm ReadNpdm(IFileSystem fs)
        {
            Result result = fs.OpenFile(out IFile npdmFile, "/main.npdm".ToU8Span(), OpenMode.Read);

            Npdm metaData;

            if (ResultFs.PathNotFound.Includes(result))
            {
                Logger.Warning?.Print(LogClass.Loader, "NPDM file not found, using default values!");

                metaData = GetDefaultNpdm();
            }
            else
            {
                metaData = new Npdm(npdmFile.AsStream());
            }

            TitleId      = metaData.Aci0.TitleId;
            TitleIs64Bit = metaData.Is64Bit;

            return metaData;
        }

        private static void ReadControlData(Switch device, Nca controlNca, ref BlitStruct<ApplicationControlProperty> controlData, ref string titleName, ref string displayVersion)
        {
            IFileSystem controlFs = controlNca.OpenFileSystem(NcaSectionType.Data, device.System.FsIntegrityCheckLevel);
            Result      result    = controlFs.OpenFile(out IFile controlFile, "/control.nacp".ToU8Span(), OpenMode.Read);

            if (result.IsSuccess())
            {
                result = controlFile.Read(out long bytesRead, 0, controlData.ByteSpan, ReadOption.None);

                if (result.IsSuccess() && bytesRead == controlData.ByteSpan.Length)
                {
                    titleName = controlData.Value.Titles[(int)device.System.State.DesiredTitleLanguage].Name.ToString();

                    if (string.IsNullOrWhiteSpace(titleName))
                    {
                        titleName = controlData.Value.Titles.ToArray().FirstOrDefault(x => x.Name[0] != 0).Name.ToString();
                    }

                    displayVersion = controlData.Value.DisplayVersion.ToString();
                }
            }
            else
            {
                controlData.ByteSpan.Clear();
            }
        }

        private void LoadExeFs(IFileSystem codeFs, Npdm metaData = null)
        {
            if (_device.Configuration.VirtualFileSystem.ModLoader.ReplaceExefsPartition(TitleId, ref codeFs))
            {
                metaData = null; //TODO: Check if we should retain old npdm
            }

            metaData ??= ReadNpdm(codeFs);

            NsoExecutable[] nsos = new NsoExecutable[ExeFsPrefixes.Length];

            for (int i = 0; i < nsos.Length; i++)
            {
                string name = ExeFsPrefixes[i];

                if (!codeFs.FileExists($"/{name}"))
                {
                    continue; // file doesn't exist, skip
                }

                Logger.Info?.Print(LogClass.Loader, $"Loading {name}...");

                codeFs.OpenFile(out IFile nsoFile, $"/{name}".ToU8Span(), OpenMode.Read).ThrowIfFailure();

                nsos[i] = new NsoExecutable(nsoFile.AsStorage(), name);
            }

            // ExeFs file replacements
            ModLoadResult modLoadResult = _device.Configuration.VirtualFileSystem.ModLoader.ApplyExefsMods(TitleId, nsos);

            // collect the nsos, ignoring ones that aren't used
            NsoExecutable[] programs = nsos.Where(x => x != null).ToArray();

            // take the npdm from mods if present
            if (modLoadResult.Npdm != null)
            {
                metaData = modLoadResult.Npdm;
            }

<<<<<<< HEAD
            _device.Configuration.VirtualFileSystem.ModLoader.ApplyNsoPatches(TitleId, programs);
=======
            _fileSystem.ModLoader.ApplyNsoPatches(TitleId, programs);
>>>>>>> c17cc122

            _device.Configuration.ContentManager.LoadEntries(_device);

            bool usePtc = _device.System.EnablePtc;

            // Don't use PPTC if ExeFs files have been replaced.
            usePtc &= !modLoadResult.Modified;

            if (_device.System.EnablePtc && !usePtc)
            {
                Logger.Warning?.Print(LogClass.Ptc, $"Detected unsupported ExeFs modifications. PPTC disabled.");
            }

            Graphics.Gpu.GraphicsConfig.TitleId = TitleIdText;
            _device.Gpu.HostInitalized.Set();

            Ptc.Initialize(TitleIdText, DisplayVersion, usePtc, _device.Configuration.MemoryManagerMode);

            ProgramLoader.LoadNsos(_device.System.KernelContext, out ProcessTamperInfo tamperInfo, metaData, executables: programs);

            _device.Configuration.VirtualFileSystem.ModLoader.LoadCheats(TitleId, tamperInfo, _device.TamperMachine);
        }

        public void LoadProgram(string filePath)
        {
            Npdm metaData = GetDefaultNpdm();
            bool isNro    = Path.GetExtension(filePath).ToLower() == ".nro";

            IExecutable executable;

            if (isNro)
            {
                FileStream    input = new FileStream(filePath, FileMode.Open);
                NroExecutable obj   = new NroExecutable(input.AsStorage());

                executable = obj;

                // homebrew NRO can actually have some data after the actual NRO
                if (input.Length > obj.FileSize)
                {
                    input.Position = obj.FileSize;

                    BinaryReader reader = new BinaryReader(input);

                    uint asetMagic = reader.ReadUInt32();
                    if (asetMagic == 0x54455341)
                    {
                        uint asetVersion = reader.ReadUInt32();
                        if (asetVersion == 0)
                        {
                            ulong iconOffset = reader.ReadUInt64();
                            ulong iconSize   = reader.ReadUInt64();

                            ulong nacpOffset = reader.ReadUInt64();
                            ulong nacpSize   = reader.ReadUInt64();

                            ulong romfsOffset = reader.ReadUInt64();
                            ulong romfsSize   = reader.ReadUInt64();

                            if (romfsSize != 0)
                            {
                                _device.Configuration.VirtualFileSystem.SetRomFs(new HomebrewRomFsStream(input, obj.FileSize + (long)romfsOffset));
                            }

                            if (nacpSize != 0)
                            {
                                input.Seek(obj.FileSize + (long)nacpOffset, SeekOrigin.Begin);

                                reader.Read(ControlData.ByteSpan);

                                ref ApplicationControlProperty nacp = ref ControlData.Value;

                                metaData.TitleName = nacp.Titles[(int)_device.System.State.DesiredTitleLanguage].Name.ToString();

                                if (string.IsNullOrWhiteSpace(metaData.TitleName))
                                {
                                    metaData.TitleName = nacp.Titles.ToArray().FirstOrDefault(x => x.Name[0] != 0).Name.ToString();
                                }

                                if (nacp.PresenceGroupId != 0)
                                {
                                    metaData.Aci0.TitleId = nacp.PresenceGroupId;
                                }
                                else if (nacp.SaveDataOwnerId.Value != 0)
                                {
                                    metaData.Aci0.TitleId = nacp.SaveDataOwnerId.Value;
                                }
                                else if (nacp.AddOnContentBaseId != 0)
                                {
                                    metaData.Aci0.TitleId = nacp.AddOnContentBaseId - 0x1000;
                                }
                                else
                                {
                                    metaData.Aci0.TitleId = 0000000000000000;
                                }
                            }
                        }
                        else
                        {
                            Logger.Warning?.Print(LogClass.Loader, $"Unsupported ASET header version found \"{asetVersion}\"");
                        }
                    }
                }
            }
            else
            {
                executable = new NsoExecutable(new LocalStorage(filePath, FileAccess.Read), Path.GetFileNameWithoutExtension(filePath));
            }

            _device.Configuration.ContentManager.LoadEntries(_device);

            _titleName   = metaData.TitleName;
            TitleId      = metaData.Aci0.TitleId;
            TitleIs64Bit = metaData.Is64Bit;

            // Explicitly null titleid to disable the shader cache
            Graphics.Gpu.GraphicsConfig.TitleId = null;
            _device.Gpu.HostInitalized.Set();

            ProgramLoader.LoadNsos(_device.System.KernelContext, out ProcessTamperInfo tamperInfo, metaData, executables: executable);

            _device.Configuration.VirtualFileSystem.ModLoader.LoadCheats(TitleId, tamperInfo, _device.TamperMachine);
        }

        private Npdm GetDefaultNpdm()
        {
            Assembly asm = Assembly.GetCallingAssembly();

            using (Stream npdmStream = asm.GetManifestResourceStream("Ryujinx.HLE.Homebrew.npdm"))
            {
                return new Npdm(npdmStream);
            }
        }

        private Result EnsureSaveData(ApplicationId applicationId)
        {
            Logger.Info?.Print(LogClass.Application, "Ensuring required savedata exists.");

            Uid user = _device.System.AccountManager.LastOpenedUser.UserId.ToLibHacUid();

            ref ApplicationControlProperty control = ref ControlData.Value;

            if (LibHac.Utilities.IsEmpty(ControlData.ByteSpan))
            {
                // If the current application doesn't have a loaded control property, create a dummy one
                // and set the savedata sizes so a user savedata will be created.
                control = ref new BlitStruct<ApplicationControlProperty>(1).Value;

                // The set sizes don't actually matter as long as they're non-zero because we use directory savedata.
                control.UserAccountSaveDataSize = 0x4000;
                control.UserAccountSaveDataJournalSize = 0x4000;

                Logger.Warning?.Print(LogClass.Application,
                    "No control file was found for this game. Using a dummy one instead. This may cause inaccuracies in some games.");
            }

            FileSystemClient fileSystem = _device.Configuration.VirtualFileSystem.FsClient;
            Result           resultCode = fileSystem.EnsureApplicationCacheStorage(out _, applicationId, ref control);

            if (resultCode.IsFailure())
            {
                Logger.Error?.Print(LogClass.Application, $"Error calling EnsureApplicationCacheStorage. Result code {resultCode.ToStringWithName()}");

                return resultCode;
            }

            resultCode = EnsureApplicationSaveData(fileSystem, out _, applicationId, ref control, ref user);

            if (resultCode.IsFailure())
            {
                Logger.Error?.Print(LogClass.Application, $"Error calling EnsureApplicationSaveData. Result code {resultCode.ToStringWithName()}");
            }

            return resultCode;
        }
    }
}<|MERGE_RESOLUTION|>--- conflicted
+++ resolved
@@ -10,6 +10,7 @@
 using Ryujinx.Common.Configuration;
 using Ryujinx.Common.Logging;
 using Ryujinx.HLE.FileSystem;
+using Ryujinx.HLE.FileSystem.Content;
 using Ryujinx.HLE.HOS.Kernel.Process;
 using Ryujinx.HLE.Loaders.Executables;
 using Ryujinx.HLE.Loaders.Npdm;
@@ -48,7 +49,10 @@
             "sdk"
         };
 
-        private readonly Switch _device;
+        private readonly Switch            _device;
+        private readonly ContentManager    _contentManager;
+        private readonly VirtualFileSystem _fileSystem;
+
         private string _titleName;
         private string _displayVersion;
         private BlitStruct<ApplicationControlProperty> _controlData;
@@ -62,9 +66,12 @@
 
         public string TitleIdText => TitleId.ToString("x16");
 
-        public ApplicationLoader(Switch device)
-        {
-            _device      = device;
+        public ApplicationLoader(Switch device, VirtualFileSystem fileSystem, ContentManager contentManager)
+        {
+            _device         = device;
+            _contentManager = contentManager;
+            _fileSystem     = fileSystem;
+
             _controlData = new BlitStruct<ApplicationControlProperty>(1);
         }
 
@@ -72,14 +79,14 @@
         {
             if (romFsFile != null)
             {
-                _device.Configuration.VirtualFileSystem.LoadRomFs(romFsFile);
+                _fileSystem.LoadRomFs(romFsFile);
             }
 
             LocalFileSystem codeFs = new LocalFileSystem(exeFsDir);
 
             Npdm metaData = ReadNpdm(codeFs);
 
-            _device.Configuration.VirtualFileSystem.ModLoader.CollectMods(new[] { TitleId }, _device.Configuration.VirtualFileSystem.ModLoader.GetModsBasePath());
+            _fileSystem.ModLoader.CollectMods(new[] { TitleId }, _fileSystem.ModLoader.GetModsBasePath());
 
             if (TitleId != 0)
             {
@@ -202,7 +209,7 @@
         public void LoadXci(string xciFile)
         {
             FileStream file = new FileStream(xciFile, FileMode.Open, FileAccess.Read);
-            Xci        xci  = new Xci(_device.Configuration.VirtualFileSystem.KeySet, file.AsStorage());
+            Xci        xci  = new Xci(_fileSystem.KeySet, file.AsStorage());
 
             if (!xci.HasPartition(XciPartitionType.Secure))
             {
@@ -219,7 +226,7 @@
 
             try
             {
-                (mainNca, patchNca, controlNca) = GetGameData(_device.Configuration.VirtualFileSystem, securePartition, _device.Configuration.UserChannelPersistence.Index);
+                (mainNca, patchNca, controlNca) = GetGameData(_fileSystem, securePartition, _device.UserChannelPersistence.Index);
             }
             catch (Exception e)
             {
@@ -235,9 +242,9 @@
                 return;
             }
 
-            _device.Configuration.ContentManager.LoadEntries(_device);
-            _device.Configuration.ContentManager.ClearAocData();
-            _device.Configuration.ContentManager.AddAocData(securePartition, xciFile, mainNca.Header.TitleId, _device.Configuration.FsIntegrityCheckLevel);
+            _contentManager.LoadEntries(_device);
+            _contentManager.ClearAocData();
+            _contentManager.AddAocData(securePartition, xciFile, mainNca.Header.TitleId);
 
             LoadNca(mainNca, patchNca, controlNca);
         }
@@ -253,7 +260,7 @@
 
             try
             {
-                (mainNca, patchNca, controlNca) = GetGameData(_device.Configuration.VirtualFileSystem, nsp, _device.Configuration.UserChannelPersistence.Index);
+                (mainNca, patchNca, controlNca) = GetGameData(_fileSystem, nsp, _device.UserChannelPersistence.Index);
             }
             catch (Exception e)
             {
@@ -271,8 +278,8 @@
 
             if (mainNca != null)
             {
-                _device.Configuration.ContentManager.ClearAocData();
-                _device.Configuration.ContentManager.AddAocData(nsp, nspFile, mainNca.Header.TitleId, _device.Configuration.FsIntegrityCheckLevel);
+                _contentManager.ClearAocData();
+                _contentManager.AddAocData(nsp, nspFile, mainNca.Header.TitleId);
 
                 LoadNca(mainNca, patchNca, controlNca);
 
@@ -286,7 +293,7 @@
         public void LoadNca(string ncaFile)
         {
             FileStream file = new FileStream(ncaFile, FileMode.Open, FileAccess.Read);
-            Nca        nca  = new Nca(_device.Configuration.VirtualFileSystem.KeySet, file.AsStorage(false));
+            Nca        nca  = new Nca(_fileSystem.KeySet, file.AsStorage(false));
 
             LoadNca(nca, null, null);
         }
@@ -303,7 +310,7 @@
             IStorage    dataStorage = null;
             IFileSystem codeFs      = null;
 
-            (Nca updatePatchNca, Nca updateControlNca) = GetGameUpdateData(_device.Configuration.VirtualFileSystem, mainNca.Header.TitleId.ToString("x16"), _device.Configuration.UserChannelPersistence.Index, out _);
+            (Nca updatePatchNca, Nca updateControlNca) = GetGameUpdateData(_fileSystem, mainNca.Header.TitleId.ToString("x16"), _device.UserChannelPersistence.Index, out _);
 
             if (updatePatchNca != null)
             {
@@ -316,7 +323,7 @@
             }
 
             // Load program 0 control NCA as we are going to need it for display version.
-            (_, Nca updateProgram0ControlNca) = GetGameUpdateData(_device.Configuration.VirtualFileSystem, mainNca.Header.TitleId.ToString("x16"), 0, out _);
+            (_, Nca updateProgram0ControlNca) = GetGameUpdateData(_fileSystem, mainNca.Header.TitleId.ToString("x16"), 0, out _);
 
             // Load Aoc
             string titleAocMetadataPath = Path.Combine(AppDataManager.GamesDirPath, mainNca.Header.TitleId.ToString("x16"), "dlc.json");
@@ -329,7 +336,7 @@
                 {
                     foreach (DlcNca dlcNca in dlcContainer.DlcNcaList)
                     {
-                        _device.Configuration.ContentManager.AddAocItem(dlcNca.TitleId, dlcContainer.Path, dlcNca.Path, dlcNca.Enabled);
+                        _contentManager.AddAocItem(dlcNca.TitleId, dlcContainer.Path, dlcNca.Path, dlcNca.Enabled);
                     }
                 }
             }
@@ -368,7 +375,7 @@
 
             Npdm metaData = ReadNpdm(codeFs);
 
-            _device.Configuration.VirtualFileSystem.ModLoader.CollectMods(_device.Configuration.ContentManager.GetAocTitleIds().Prepend(TitleId), _device.Configuration.VirtualFileSystem.ModLoader.GetModsBasePath());
+            _fileSystem.ModLoader.CollectMods(_contentManager.GetAocTitleIds().Prepend(TitleId), _fileSystem.ModLoader.GetModsBasePath());
 
             if (controlNca != null)
             {
@@ -381,7 +388,7 @@
 
             // NOTE: Nintendo doesn't guarantee that the display version will be updated on sub programs when updating a multi program application.
             // BODY: As such, to avoid PTC cache confusion, we only trust the the program 0 display version when launching a sub program.
-            if (updateProgram0ControlNca != null && _device.Configuration.UserChannelPersistence.Index != 0)
+            if (updateProgram0ControlNca != null && _device.UserChannelPersistence.Index != 0)
             {
                 string dummyTitleName = "";
                 BlitStruct<ApplicationControlProperty> dummyControl = new BlitStruct<ApplicationControlProperty>(1);
@@ -395,9 +402,9 @@
             }
             else
             {
-                IStorage newStorage = _device.Configuration.VirtualFileSystem.ModLoader.ApplyRomFsMods(TitleId, dataStorage);
-
-                _device.Configuration.VirtualFileSystem.SetRomFs(newStorage.AsStream(FileAccess.Read));
+                IStorage newStorage = _fileSystem.ModLoader.ApplyRomFsMods(TitleId, dataStorage);
+
+                _fileSystem.SetRomFs(newStorage.AsStream(FileAccess.Read));
             }
 
             if (TitleId != 0)
@@ -463,7 +470,7 @@
 
         private void LoadExeFs(IFileSystem codeFs, Npdm metaData = null)
         {
-            if (_device.Configuration.VirtualFileSystem.ModLoader.ReplaceExefsPartition(TitleId, ref codeFs))
+            if (_fileSystem.ModLoader.ReplaceExefsPartition(TitleId, ref codeFs))
             {
                 metaData = null; //TODO: Check if we should retain old npdm
             }
@@ -489,7 +496,7 @@
             }
 
             // ExeFs file replacements
-            ModLoadResult modLoadResult = _device.Configuration.VirtualFileSystem.ModLoader.ApplyExefsMods(TitleId, nsos);
+            ModLoadResult modLoadResult = _fileSystem.ModLoader.ApplyExefsMods(TitleId, nsos);
 
             // collect the nsos, ignoring ones that aren't used
             NsoExecutable[] programs = nsos.Where(x => x != null).ToArray();
@@ -500,13 +507,9 @@
                 metaData = modLoadResult.Npdm;
             }
 
-<<<<<<< HEAD
-            _device.Configuration.VirtualFileSystem.ModLoader.ApplyNsoPatches(TitleId, programs);
-=======
             _fileSystem.ModLoader.ApplyNsoPatches(TitleId, programs);
->>>>>>> c17cc122
-
-            _device.Configuration.ContentManager.LoadEntries(_device);
+
+            _contentManager.LoadEntries(_device);
 
             bool usePtc = _device.System.EnablePtc;
 
@@ -521,11 +524,11 @@
             Graphics.Gpu.GraphicsConfig.TitleId = TitleIdText;
             _device.Gpu.HostInitalized.Set();
 
-            Ptc.Initialize(TitleIdText, DisplayVersion, usePtc, _device.Configuration.MemoryManagerMode);
+            Ptc.Initialize(TitleIdText, DisplayVersion, usePtc);
 
             ProgramLoader.LoadNsos(_device.System.KernelContext, out ProcessTamperInfo tamperInfo, metaData, executables: programs);
 
-            _device.Configuration.VirtualFileSystem.ModLoader.LoadCheats(TitleId, tamperInfo, _device.TamperMachine);
+            _fileSystem.ModLoader.LoadCheats(TitleId, tamperInfo, _device.TamperMachine);
         }
 
         public void LoadProgram(string filePath)
@@ -566,7 +569,7 @@
 
                             if (romfsSize != 0)
                             {
-                                _device.Configuration.VirtualFileSystem.SetRomFs(new HomebrewRomFsStream(input, obj.FileSize + (long)romfsOffset));
+                                _fileSystem.SetRomFs(new HomebrewRomFsStream(input, obj.FileSize + (long)romfsOffset));
                             }
 
                             if (nacpSize != 0)
@@ -614,7 +617,7 @@
                 executable = new NsoExecutable(new LocalStorage(filePath, FileAccess.Read), Path.GetFileNameWithoutExtension(filePath));
             }
 
-            _device.Configuration.ContentManager.LoadEntries(_device);
+            _contentManager.LoadEntries(_device);
 
             _titleName   = metaData.TitleName;
             TitleId      = metaData.Aci0.TitleId;
@@ -626,7 +629,7 @@
 
             ProgramLoader.LoadNsos(_device.System.KernelContext, out ProcessTamperInfo tamperInfo, metaData, executables: executable);
 
-            _device.Configuration.VirtualFileSystem.ModLoader.LoadCheats(TitleId, tamperInfo, _device.TamperMachine);
+            _fileSystem.ModLoader.LoadCheats(TitleId, tamperInfo, _device.TamperMachine);
         }
 
         private Npdm GetDefaultNpdm()
@@ -661,7 +664,7 @@
                     "No control file was found for this game. Using a dummy one instead. This may cause inaccuracies in some games.");
             }
 
-            FileSystemClient fileSystem = _device.Configuration.VirtualFileSystem.FsClient;
+            FileSystemClient fileSystem = _fileSystem.FsClient;
             Result           resultCode = fileSystem.EnsureApplicationCacheStorage(out _, applicationId, ref control);
 
             if (resultCode.IsFailure())

--- conflicted
+++ resolved
@@ -1,9 +1,7 @@
-using Ryujinx.Common;
+﻿using Ryujinx.Common;
 using Ryujinx.Graphics.GAL;
 using Ryujinx.Graphics.Gpu.Image;
-using Ryujinx.Graphics.Gpu.State;
 using Ryujinx.Graphics.Shader;
-using Ryujinx.Memory.Range;
 using System;
 using System.Collections.Generic;
 using System.Collections.ObjectModel;
@@ -18,27 +16,13 @@
     {
         private const int StackToHeapThreshold = 16;
 
-<<<<<<< HEAD
-        private const int OverlapsBufferInitialCapacity = 10;
-        private const int OverlapsBufferMaxCapacity     = 10000;
-
-        private const ulong BufferAlignmentSize = 0x1000;
-        private const ulong BufferAlignmentMask = BufferAlignmentSize - 1;
-
-        private GpuContext _context;
-
-        private RangeList<Buffer> _buffers;
-
-        private Buffer[] _bufferOverlaps;
-=======
         private readonly GpuContext _context;
         private readonly GpuChannel _channel;
->>>>>>> f51a4a5b
 
         private IndexBuffer _indexBuffer;
-        private VertexBuffer[] _vertexBuffers;
-        private BufferBounds[] _transformFeedbackBuffers;
-        private List<BufferTextureBinding> _bufferTextures;
+        private readonly VertexBuffer[] _vertexBuffers;
+        private readonly BufferBounds[] _transformFeedbackBuffers;
+        private readonly List<BufferTextureBinding> _bufferTextures;
 
         /// <summary>
         /// Holds shader stage buffer state and binding information.
@@ -99,10 +83,10 @@
             }
         }
 
-        private BuffersPerStage   _cpStorageBuffers;
-        private BuffersPerStage   _cpUniformBuffers;
-        private BuffersPerStage[] _gpStorageBuffers;
-        private BuffersPerStage[] _gpUniformBuffers;
+        private readonly BuffersPerStage _cpStorageBuffers;
+        private readonly BuffersPerStage _cpUniformBuffers;
+        private readonly BuffersPerStage[] _gpStorageBuffers;
+        private readonly BuffersPerStage[] _gpUniformBuffers;
 
         private int _cpStorageBufferBindings;
         private int _cpUniformBufferBindings;
@@ -122,22 +106,13 @@
         /// <summary>
         /// Creates a new instance of the buffer manager.
         /// </summary>
-<<<<<<< HEAD
-        /// <param name="context">The GPU context that the buffer manager belongs to</param>
-        public BufferManager(GpuContext context)
-=======
         /// <param name="context">GPU context that the buffer manager belongs to</param>
         /// <param name="channel">GPU channel that the buffer manager belongs to</param>
         public BufferManager(GpuContext context, GpuChannel channel)
->>>>>>> f51a4a5b
         {
             _context = context;
             _channel = channel;
 
-            _buffers = new RangeList<Buffer>();
-
-            _bufferOverlaps = new Buffer[OverlapsBufferInitialCapacity];
-
             _vertexBuffers = new VertexBuffer[Constants.TotalVertexBuffers];
 
             _transformFeedbackBuffers = new BufferBounds[Constants.TotalTransformFeedbackBuffers];
@@ -156,6 +131,7 @@
 
             _bufferTextures = new List<BufferTextureBinding>();
         }
+
 
         /// <summary>
         /// Sets the memory range with the index buffer data, to be used for subsequent draw calls.
@@ -165,15 +141,11 @@
         /// <param name="type">Type of each index buffer element</param>
         public void SetIndexBuffer(ulong gpuVa, ulong size, IndexType type)
         {
-<<<<<<< HEAD
-            ulong address = TranslateAndCreateBuffer(gpuVa, size);
-=======
             ulong address = _channel.MemoryManager.Physical.BufferCache.TranslateAndCreateBuffer(_channel.MemoryManager, gpuVa, size);
->>>>>>> f51a4a5b
 
             _indexBuffer.Address = address;
-            _indexBuffer.Size    = size;
-            _indexBuffer.Type    = type;
+            _indexBuffer.Size = size;
+            _indexBuffer.Type = type;
 
             _indexBufferDirty = true;
         }
@@ -200,15 +172,11 @@
         /// <param name="divisor">Vertex divisor of the buffer, for instanced draws</param>
         public void SetVertexBuffer(int index, ulong gpuVa, ulong size, int stride, int divisor)
         {
-<<<<<<< HEAD
-            ulong address = TranslateAndCreateBuffer(gpuVa, size);
-=======
             ulong address = _channel.MemoryManager.Physical.BufferCache.TranslateAndCreateBuffer(_channel.MemoryManager, gpuVa, size);
->>>>>>> f51a4a5b
 
             _vertexBuffers[index].Address = address;
-            _vertexBuffers[index].Size    = size;
-            _vertexBuffers[index].Stride  = stride;
+            _vertexBuffers[index].Size = size;
+            _vertexBuffers[index].Stride = stride;
             _vertexBuffers[index].Divisor = divisor;
 
             _vertexBuffersDirty = true;
@@ -232,11 +200,7 @@
         /// <param name="size">Size in bytes of the transform feedback buffer</param>
         public void SetTransformFeedbackBuffer(int index, ulong gpuVa, ulong size)
         {
-<<<<<<< HEAD
-            ulong address = TranslateAndCreateBuffer(gpuVa, size);
-=======
             ulong address = _channel.MemoryManager.Physical.BufferCache.TranslateAndCreateBuffer(_channel.MemoryManager, gpuVa, size);
->>>>>>> f51a4a5b
 
             _transformFeedbackBuffers[index] = new BufferBounds(address, size);
             _transformFeedbackBuffersDirty = true;
@@ -256,11 +220,7 @@
 
             gpuVa = BitUtils.AlignDown(gpuVa, _context.Capabilities.StorageBufferOffsetAlignment);
 
-<<<<<<< HEAD
-            ulong address = TranslateAndCreateBuffer(gpuVa, size);
-=======
             ulong address = _channel.MemoryManager.Physical.BufferCache.TranslateAndCreateBuffer(_channel.MemoryManager, gpuVa, size);
->>>>>>> f51a4a5b
 
             _cpStorageBuffers.SetBounds(index, address, size, flags);
         }
@@ -280,14 +240,10 @@
 
             gpuVa = BitUtils.AlignDown(gpuVa, _context.Capabilities.StorageBufferOffsetAlignment);
 
-<<<<<<< HEAD
-            ulong address = TranslateAndCreateBuffer(gpuVa, size);
-=======
             ulong address = _channel.MemoryManager.Physical.BufferCache.TranslateAndCreateBuffer(_channel.MemoryManager, gpuVa, size);
->>>>>>> f51a4a5b
 
             if (_gpStorageBuffers[stage].Buffers[index].Address != address ||
-                _gpStorageBuffers[stage].Buffers[index].Size    != size)
+                _gpStorageBuffers[stage].Buffers[index].Size != size)
             {
                 _gpStorageBuffersDirty = true;
             }
@@ -304,11 +260,7 @@
         /// <param name="size">Size in bytes of the storage buffer</param>
         public void SetComputeUniformBuffer(int index, ulong gpuVa, ulong size)
         {
-<<<<<<< HEAD
-            ulong address = TranslateAndCreateBuffer(gpuVa, size);
-=======
             ulong address = _channel.MemoryManager.Physical.BufferCache.TranslateAndCreateBuffer(_channel.MemoryManager, gpuVa, size);
->>>>>>> f51a4a5b
 
             _cpUniformBuffers.SetBounds(index, address, size);
         }
@@ -323,11 +275,7 @@
         /// <param name="size">Size in bytes of the storage buffer</param>
         public void SetGraphicsUniformBuffer(int stage, int index, ulong gpuVa, ulong size)
         {
-<<<<<<< HEAD
-            ulong address = TranslateAndCreateBuffer(gpuVa, size);
-=======
             ulong address = _channel.MemoryManager.Physical.BufferCache.TranslateAndCreateBuffer(_channel.MemoryManager, gpuVa, size);
->>>>>>> f51a4a5b
 
             _gpUniformBuffers[stage].SetBounds(index, address, size);
             _gpUniformBuffersDirty = true;
@@ -433,169 +381,6 @@
             return mask;
         }
 
-        /// <summary>
-        /// Handles removal of buffers written to a memory region being unmapped.
-        /// </summary>
-        /// <param name="sender">Sender object</param>
-        /// <param name="e">Event arguments</param>
-        public void MemoryUnmappedHandler(object sender, UnmapEventArgs e)
-        {
-            Buffer[] overlaps = new Buffer[10];
-            int overlapCount;
-
-            ulong address = _context.MemoryManager.Translate(e.Address);
-            ulong size = e.Size;
-
-            lock (_buffers)
-            {
-                overlapCount = _buffers.FindOverlaps(address, size, ref overlaps);
-            }
-
-            for (int i = 0; i < overlapCount; i++)
-            {
-                overlaps[i].Unmapped(address, size);
-            }
-        }
-
-        /// <summary>
-        /// Performs address translation of the GPU virtual address, and creates a
-        /// new buffer, if needed, for the specified range.
-        /// </summary>
-        /// <param name="gpuVa">Start GPU virtual address of the buffer</param>
-        /// <param name="size">Size in bytes of the buffer</param>
-        /// <returns>CPU virtual address of the buffer, after address translation</returns>
-        private ulong TranslateAndCreateBuffer(ulong gpuVa, ulong size)
-        {
-            if (gpuVa == 0)
-            {
-                return 0;
-            }
-
-            ulong address = _context.MemoryManager.Translate(gpuVa);
-
-            if (address == MemoryManager.PteUnmapped)
-            {
-                return 0;
-            }
-
-            CreateBuffer(address, size);
-
-            return address;
-        }
-
-        /// <summary>
-        /// Creates a new buffer for the specified range, if it does not yet exist.
-        /// This can be used to ensure the existance of a buffer.
-        /// </summary>
-        /// <param name="address">Address of the buffer in memory</param>
-        /// <param name="size">Size of the buffer in bytes</param>
-        public void CreateBuffer(ulong address, ulong size)
-        {
-            ulong endAddress = address + size;
-
-            ulong alignedAddress = address & ~BufferAlignmentMask;
-
-            ulong alignedEndAddress = (endAddress + BufferAlignmentMask) & ~BufferAlignmentMask;
-
-            // The buffer must have the size of at least one page.
-            if (alignedEndAddress == alignedAddress)
-            {
-                alignedEndAddress += BufferAlignmentSize;
-            }
-
-            CreateBufferAligned(alignedAddress, alignedEndAddress - alignedAddress);
-        }
-
-        /// <summary>
-        /// Creates a new buffer for the specified range, if needed.
-        /// If a buffer where this range can be fully contained already exists,
-        /// then the creation of a new buffer is not necessary.
-        /// </summary>
-        /// <param name="address">Address of the buffer in guest memory</param>
-        /// <param name="size">Size in bytes of the buffer</param>
-        private void CreateBufferAligned(ulong address, ulong size)
-        {
-            int overlapsCount;
-
-            lock (_buffers)
-            {
-                overlapsCount = _buffers.FindOverlapsNonOverlapping(address, size, ref _bufferOverlaps);
-            }
-
-            if (overlapsCount != 0)
-            {
-                // The buffer already exists. We can just return the existing buffer
-                // if the buffer we need is fully contained inside the overlapping buffer.
-                // Otherwise, we must delete the overlapping buffers and create a bigger buffer
-                // that fits all the data we need. We also need to copy the contents from the
-                // old buffer(s) to the new buffer.
-                ulong endAddress = address + size;
-
-                if (_bufferOverlaps[0].Address > address || _bufferOverlaps[0].EndAddress < endAddress)
-                {
-                    for (int index = 0; index < overlapsCount; index++)
-                    {
-                        Buffer buffer = _bufferOverlaps[index];
-
-                        address    = Math.Min(address,    buffer.Address);
-                        endAddress = Math.Max(endAddress, buffer.EndAddress);
-
-                        lock (_buffers)
-                        {
-                            _buffers.Remove(buffer);
-                        }
-                    }
-
-                    Buffer newBuffer = new Buffer(_context, address, endAddress - address);
-                    newBuffer.SynchronizeMemory(address, endAddress - address);
-
-                    lock (_buffers)
-                    {
-                        _buffers.Add(newBuffer);
-                    }
-
-                    for (int index = 0; index < overlapsCount; index++)
-                    {
-                        Buffer buffer = _bufferOverlaps[index];
-
-                        int dstOffset = (int)(buffer.Address - newBuffer.Address);
-
-                        buffer.SynchronizeMemory(buffer.Address, buffer.Size);
-
-                        buffer.CopyTo(newBuffer, dstOffset);
-                        newBuffer.InheritModifiedRanges(buffer);
-
-                        buffer.Dispose();
-                    }
-
-                    // Existing buffers were modified, we need to rebind everything.
-                    _rebind = true;
-                }
-            }
-            else
-            {
-                // No overlap, just create a new buffer.
-                Buffer buffer = new Buffer(_context, address, size);
-
-                lock (_buffers)
-                {
-                    _buffers.Add(buffer);
-                }
-            }
-
-            ShrinkOverlapsBufferIfNeeded();
-        }
-
-        /// <summary>
-        /// Resizes the temporary buffer used for range list intersection results, if it has grown too much.
-        /// </summary>
-        private void ShrinkOverlapsBufferIfNeeded()
-        {
-            if (_bufferOverlaps.Length > OverlapsBufferMaxCapacity)
-            {
-                Array.Resize(ref _bufferOverlaps, OverlapsBufferMaxCapacity);
-            }
-        }
 
         /// <summary>
         /// Gets the address of the compute uniform buffer currently bound at the given index.
@@ -638,11 +423,7 @@
                 {
                     // The storage buffer size is not reliable (it might be lower than the actual size),
                     // so we bind the entire buffer to allow otherwise out of range accesses to work.
-<<<<<<< HEAD
-                    sRanges[bindingInfo.Binding] = GetBufferRangeTillEnd(
-=======
                     sRanges[bindingInfo.Binding] = _channel.MemoryManager.Physical.BufferCache.GetBufferRangeTillEnd(
->>>>>>> f51a4a5b
                         bounds.Address,
                         bounds.Size,
                         bounds.Flags.HasFlag(BufferUsageFlags.Write));
@@ -663,11 +444,7 @@
 
                 if (bounds.Address != 0)
                 {
-<<<<<<< HEAD
-                    uRanges[bindingInfo.Binding] = GetBufferRange(bounds.Address, bounds.Size);
-=======
                     uRanges[bindingInfo.Binding] = _channel.MemoryManager.Physical.BufferCache.GetBufferRange(bounds.Address, bounds.Size);
->>>>>>> f51a4a5b
                 }
             }
 
@@ -676,7 +453,7 @@
             CommitBufferTextureBindings();
 
             // Force rebind after doing compute work.
-            _rebind = true;
+            Rebind();
         }
 
         /// <summary>
@@ -688,13 +465,9 @@
             {
                 foreach (var binding in _bufferTextures)
                 {
-<<<<<<< HEAD
-                    binding.Texture.SetStorage(GetBufferRange(binding.Address, binding.Size, binding.BindingInfo.Flags.HasFlag(TextureUsageFlags.ImageStore)));
-=======
                     var isStore = binding.BindingInfo.Flags.HasFlag(TextureUsageFlags.ImageStore);
                     var range = _channel.MemoryManager.Physical.BufferCache.GetBufferRange(binding.Address, binding.Size, isStore);
                     binding.Texture.SetStorage(range);
->>>>>>> f51a4a5b
 
                     // The texture must be rebound to use the new storage if it was updated.
 
@@ -724,22 +497,14 @@
 
                 if (_indexBuffer.Address != 0)
                 {
-<<<<<<< HEAD
-                    BufferRange buffer = GetBufferRange(_indexBuffer.Address, _indexBuffer.Size);
-=======
                     BufferRange buffer = _channel.MemoryManager.Physical.BufferCache.GetBufferRange(_indexBuffer.Address, _indexBuffer.Size);
->>>>>>> f51a4a5b
 
                     _context.Renderer.Pipeline.SetIndexBuffer(buffer, _indexBuffer.Type);
                 }
             }
             else if (_indexBuffer.Address != 0)
             {
-<<<<<<< HEAD
-                SynchronizeBufferRange(_indexBuffer.Address, _indexBuffer.Size);
-=======
                 _channel.MemoryManager.Physical.BufferCache.SynchronizeBufferRange(_indexBuffer.Address, _indexBuffer.Size);
->>>>>>> f51a4a5b
             }
 
             uint vbEnableMask = _vertexBuffersEnableMask;
@@ -759,11 +524,7 @@
                         continue;
                     }
 
-<<<<<<< HEAD
-                    BufferRange buffer = GetBufferRange(vb.Address, vb.Size);
-=======
                     BufferRange buffer = _channel.MemoryManager.Physical.BufferCache.GetBufferRange(vb.Address, vb.Size);
->>>>>>> f51a4a5b
 
                     vertexBuffers[index] = new VertexBufferDescriptor(buffer, vb.Stride, vb.Divisor);
                 }
@@ -781,11 +542,7 @@
                         continue;
                     }
 
-<<<<<<< HEAD
-                    SynchronizeBufferRange(vb.Address, vb.Size);
-=======
                     _channel.MemoryManager.Physical.BufferCache.SynchronizeBufferRange(vb.Address, vb.Size);
->>>>>>> f51a4a5b
                 }
             }
 
@@ -805,11 +562,7 @@
                         continue;
                     }
 
-<<<<<<< HEAD
-                    tfbs[index] = GetBufferRange(tfb.Address, tfb.Size);
-=======
                     tfbs[index] = _channel.MemoryManager.Physical.BufferCache.GetBufferRange(tfb.Address, tfb.Size);
->>>>>>> f51a4a5b
                 }
 
                 _context.Renderer.Pipeline.SetTransformFeedbackBuffers(tfbs);
@@ -825,11 +578,7 @@
                         continue;
                     }
 
-<<<<<<< HEAD
-                    SynchronizeBufferRange(tfb.Address, tfb.Size);
-=======
                     _channel.MemoryManager.Physical.BufferCache.SynchronizeBufferRange(tfb.Address, tfb.Size);
->>>>>>> f51a4a5b
                 }
             }
 
@@ -883,14 +632,10 @@
 
                     if (bounds.Address != 0)
                     {
+                        var isWrite = bounds.Flags.HasFlag(BufferUsageFlags.Write);
                         ranges[bindingInfo.Binding] = isStorage
-<<<<<<< HEAD
-                            ? GetBufferRangeTillEnd(bounds.Address, bounds.Size, bounds.Flags.HasFlag(BufferUsageFlags.Write))
-                            : GetBufferRange(bounds.Address, bounds.Size, bounds.Flags.HasFlag(BufferUsageFlags.Write));
-=======
                             ? _channel.MemoryManager.Physical.BufferCache.GetBufferRangeTillEnd(bounds.Address, bounds.Size, isWrite)
                             : _channel.MemoryManager.Physical.BufferCache.GetBufferRange(bounds.Address, bounds.Size, isWrite);
->>>>>>> f51a4a5b
                     }
                 }
             }
@@ -926,11 +671,7 @@
                         continue;
                     }
 
-<<<<<<< HEAD
-                    SynchronizeBufferRange(bounds.Address, bounds.Size);
-=======
                     _channel.MemoryManager.Physical.BufferCache.SynchronizeBufferRange(bounds.Address, bounds.Size);
->>>>>>> f51a4a5b
                 }
             }
         }
@@ -946,179 +687,17 @@
         /// <param name="isImage">Whether the binding is for an image or a sampler</param>
         public void SetBufferTextureStorage(ITexture texture, ulong address, ulong size, TextureBindingInfo bindingInfo, Format format, bool isImage)
         {
-<<<<<<< HEAD
-            CreateBuffer(address, size);
-=======
             _channel.MemoryManager.Physical.BufferCache.CreateBuffer(address, size);
->>>>>>> f51a4a5b
 
             _bufferTextures.Add(new BufferTextureBinding(texture, address, size, bindingInfo, format, isImage));
         }
 
         /// <summary>
-        /// Copy a buffer data from a given address to another.
-        /// </summary>
-        /// <remarks>
-        /// This does a GPU side copy.
-        /// </remarks>
-        /// <param name="srcVa">GPU virtual address of the copy source</param>
-        /// <param name="dstVa">GPU virtual address of the copy destination</param>
-        /// <param name="size">Size in bytes of the copy</param>
-        public void CopyBuffer(GpuVa srcVa, GpuVa dstVa, ulong size)
-        {
-            ulong srcAddress = TranslateAndCreateBuffer(srcVa.Pack(), size);
-            ulong dstAddress = TranslateAndCreateBuffer(dstVa.Pack(), size);
-
-            Buffer srcBuffer = GetBuffer(srcAddress, size);
-            Buffer dstBuffer = GetBuffer(dstAddress, size);
-
-            int srcOffset = (int)(srcAddress - srcBuffer.Address);
-            int dstOffset = (int)(dstAddress - dstBuffer.Address);
-
-            _context.Renderer.Pipeline.CopyBuffer(
-                srcBuffer.Handle,
-                dstBuffer.Handle,
-                srcOffset,
-                dstOffset,
-                (int)size);
-
-            if (srcBuffer.IsModified(srcAddress, size))
-            {
-                dstBuffer.SignalModified(dstAddress, size);
-            }
-            else
-            {
-                // Optimization: If the data being copied is already in memory, then copy it directly instead of flushing from GPU.
-
-                dstBuffer.ClearModified(dstAddress, size);
-                _context.PhysicalMemory.WriteUntracked(dstAddress, _context.PhysicalMemory.GetSpan(srcAddress, (int)size));
-            }
-        }
-
-        /// <summary>
-        /// Clears a buffer at a given address with the specified value.
-        /// </summary>
-        /// <remarks>
-        /// Both the address and size must be aligned to 4 bytes.
-        /// </remarks>
-        /// <param name="gpuVa">GPU virtual address of the region to clear</param>
-        /// <param name="size">Number of bytes to clear</param>
-        /// <param name="value">Value to be written into the buffer</param>
-        public void ClearBuffer(GpuVa gpuVa, ulong size, uint value)
-        {
-            ulong address = TranslateAndCreateBuffer(gpuVa.Pack(), size);
-
-            Buffer buffer = GetBuffer(address, size);
-
-            int offset = (int)(address - buffer.Address);
-
-            _context.Renderer.Pipeline.ClearBuffer(buffer.Handle, offset, (int)size, value);
-
-            buffer.SignalModified(address, size);
-        }
-
-        public BufferRange GetGpuBufferRange(ulong gpuVa, ulong size)
-        {
-            return GetBufferRange(TranslateAndCreateBuffer(gpuVa, size), size);
-        }
-
-        /// <summary>
-        /// Gets a buffer sub-range starting at a given memory address.
-        /// </summary>
-        /// <param name="address">Start address of the memory range</param>
-        /// <param name="size">Size in bytes of the memory range</param>
-        /// <param name="write">Whether the buffer will be written to by this use</param>
-        /// <returns>The buffer sub-range starting at the given memory address</returns>
-        private BufferRange GetBufferRangeTillEnd(ulong address, ulong size, bool write = false)
-        {
-            return GetBuffer(address, size, write).GetRange(address);
-        }
-<<<<<<< HEAD
-
-        /// <summary>
-        /// Gets a buffer sub-range for a given memory range.
-        /// </summary>
-        /// <param name="address">Start address of the memory range</param>
-        /// <param name="size">Size in bytes of the memory range</param>
-        /// <param name="write">Whether the buffer will be written to by this use</param>
-        /// <returns>The buffer sub-range for the given range</returns>
-        private BufferRange GetBufferRange(ulong address, ulong size, bool write = false)
-        {
-            return GetBuffer(address, size, write).GetRange(address, size);
-        }
-
-        /// <summary>
-        /// Gets a buffer for a given memory range.
-        /// A buffer overlapping with the specified range is assumed to already exist on the cache.
-        /// </summary>
-        /// <param name="address">Start address of the memory range</param>
-        /// <param name="size">Size in bytes of the memory range</param>
-        /// <param name="write">Whether the buffer will be written to by this use</param>
-        /// <returns>The buffer where the range is fully contained</returns>
-        private Buffer GetBuffer(ulong address, ulong size, bool write = false)
-        {
-            Buffer buffer;
-
-            if (size != 0)
-            {
-                lock (_buffers)
-                {
-                    buffer = _buffers.FindFirstOverlap(address, size);
-                }
-
-                buffer.SynchronizeMemory(address, size);
-
-                if (write)
-                {
-                    buffer.SignalModified(address, size);
-                }
-            }
-            else
-            {
-                lock (_buffers)
-                {
-                    buffer = _buffers.FindFirstOverlap(address, 1);
-                }
-            }
-
-            return buffer;
-        }
-
-        /// <summary>
-        /// Performs guest to host memory synchronization of a given memory range.
-        /// </summary>
-        /// <param name="address">Start address of the memory range</param>
-        /// <param name="size">Size in bytes of the memory range</param>
-        private void SynchronizeBufferRange(ulong address, ulong size)
-        {
-            if (size != 0)
-            {
-                Buffer buffer;
-
-                lock (_buffers)
-                {
-                    buffer = _buffers.FindFirstOverlap(address, size);
-                }
-
-                buffer.SynchronizeMemory(address, size);
-            }
-        }
-
-        /// <summary>
-        /// Disposes all buffers in the cache.
-        /// It's an error to use the buffer manager after disposal.
-        /// </summary>
-        public void Dispose()
-        {
-            lock (_buffers)
-            {
-                foreach (Buffer buffer in _buffers)
-                {
-                    buffer.Dispose();
-                }
-            }
-        }
-=======
->>>>>>> f51a4a5b
+        /// Force all bound textures and images to be rebound the next time CommitBindings is called.
+        /// </summary>
+        public void Rebind()
+        {
+            _rebind = true;
+        }
     }
 }
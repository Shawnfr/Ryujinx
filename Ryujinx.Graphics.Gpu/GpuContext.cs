--- conflicted
+++ resolved
@@ -2,10 +2,8 @@
 using Ryujinx.Graphics.Gpu.Engine;
 using Ryujinx.Graphics.Gpu.Engine.GPFifo;
 using Ryujinx.Graphics.Gpu.Memory;
-using Ryujinx.Graphics.Gpu.Shader;
 using Ryujinx.Graphics.Gpu.Synchronization;
 using System;
-using System.Collections.Concurrent;
 using System.Collections.Generic;
 using System.Threading;
 
@@ -25,6 +23,16 @@
         /// Host renderer.
         /// </summary>
         public IRenderer Renderer { get; }
+
+        /// <summary>
+        /// Physical memory access (it actually accesses the process memory, not actual physical memory).
+        /// </summary>
+        internal PhysicalMemory PhysicalMemory { get; private set; }
+
+        /// <summary>
+        /// GPU memory manager.
+        /// </summary>
+        public MemoryManager MemoryManager { get; }
 
         /// <summary>
         /// GPU engine methods processing.
@@ -64,15 +72,7 @@
         /// </summary>
         internal List<Action> SyncActions { get; }
 
-        /// <summary>
-        /// Queue with deferred actions that must run on the render thread.
-        /// </summary>
-        internal Queue<Action> DeferredActions { get; }
-
-        /// <summary>
-        /// Registry with physical memories that can be used with this GPU context, keyed by owner process ID.
-        /// </summary>
-        internal ConcurrentDictionary<long, PhysicalMemory> PhysicalMemoryRegistry { get; }
+        private readonly Lazy<Capabilities> _caps;
 
         /// <summary>
         /// Host hardware capabilities.
@@ -82,9 +82,11 @@
         /// <summary>
         /// Event for signalling shader cache loading progress.
         /// </summary>
-        public event Action<ShaderCacheState, int, int> ShaderCacheStateChanged;
-
-        private readonly Lazy<Capabilities> _caps;
+        public event Action<Shader.ShaderCacheState, int, int> ShaderCacheStateChanged
+        {
+            add => Methods.ShaderCache.ShaderCacheStateChanged += value;
+            remove => Methods.ShaderCache.ShaderCacheStateChanged -= value;
+        }
 
         /// <summary>
         /// Creates a new instance of the GPU emulation context.
@@ -94,6 +96,8 @@
         {
             Renderer = renderer;
 
+            MemoryManager = new MemoryManager(this);
+
             Methods = new Methods(this);
 
             GPFifo = new GPFifoDevice(this);
@@ -102,81 +106,11 @@
 
             Window = new Window(this);
 
+            _caps = new Lazy<Capabilities>(Renderer.GetCapabilities);
+
             HostInitalized = new ManualResetEvent(false);
 
             SyncActions = new List<Action>();
-
-            DeferredActions = new Queue<Action>();
-
-            PhysicalMemoryRegistry = new ConcurrentDictionary<long, PhysicalMemory>();
-
-            _caps = new Lazy<Capabilities>(Renderer.GetCapabilities);
-        }
-
-        /// <summary>
-        /// Creates a new GPU channel.
-        /// </summary>
-        /// <returns>The GPU channel</returns>
-        public GpuChannel CreateChannel()
-        {
-            return new GpuChannel(this);
-        }
-
-        /// <summary>
-        /// Creates a new GPU memory manager.
-        /// </summary>
-        /// <param name="pid">ID of the process that owns the memory manager</param>
-        /// <returns>The memory manager</returns>
-        /// <exception cref="ArgumentException">Thrown when <paramref name="pid"/> is invalid</exception>
-        public MemoryManager CreateMemoryManager(long pid)
-        {
-            if (!PhysicalMemoryRegistry.TryGetValue(pid, out var physicalMemory))
-            {
-                throw new ArgumentException("The PID is invalid or the process was not registered", nameof(pid));
-            }
-
-            return new MemoryManager(physicalMemory);
-        }
-
-        /// <summary>
-        /// Registers virtual memory used by a process for GPU memory access, caching and read/write tracking.
-        /// </summary>
-        /// <param name="pid">ID of the process that owns <paramref name="cpuMemory"/></param>
-        /// <param name="cpuMemory">Virtual memory owned by the process</param>
-        /// <exception cref="ArgumentException">Thrown if <paramref name="pid"/> was already registered</exception>
-        public void RegisterProcess(long pid, Cpu.IVirtualMemoryManagerTracked cpuMemory)
-        {
-            var physicalMemory = new PhysicalMemory(this, cpuMemory);
-            if (!PhysicalMemoryRegistry.TryAdd(pid, physicalMemory))
-            {
-                throw new ArgumentException("The PID was already registered", nameof(pid));
-            }
-
-            physicalMemory.ShaderCache.ShaderCacheStateChanged += ShaderCacheStateUpdate;
-        }
-
-        /// <summary>
-        /// Unregisters a process, indicating that its memory will no longer be used, and that caches can be freed.
-        /// </summary>
-        /// <param name="pid">ID of the process</param>
-        public void UnregisterProcess(long pid)
-        {
-            if (PhysicalMemoryRegistry.TryRemove(pid, out var physicalMemory))
-            {
-                physicalMemory.ShaderCache.ShaderCacheStateChanged -= ShaderCacheStateUpdate;
-                physicalMemory.Dispose();
-            }
-        }
-
-        /// <summary>
-        /// Shader cache state update handler.
-        /// </summary>
-        /// <param name="state">Current state of the shader cache load process</param>
-        /// <param name="current">Number of the current shader being processed</param>
-        /// <param name="total">Total number of shaders to process</param>
-        private void ShaderCacheStateUpdate(ShaderCacheState state, int current, int total)
-        {
-            ShaderCacheStateChanged?.Invoke(state, current, total);
         }
 
         /// <summary>
@@ -186,10 +120,7 @@
         {
             HostInitalized.WaitOne();
 
-            foreach (var physicalMemory in PhysicalMemoryRegistry.Values)
-            {
-                physicalMemory.ShaderCache.Initialize();
-            }
+            Methods.ShaderCache.Initialize();
         }
 
         /// <summary>
@@ -202,8 +133,6 @@
         }
 
         /// <summary>
-<<<<<<< HEAD
-=======
         /// Sets the process memory manager, after the application process is initialized.
         /// This is required for any GPU memory access.
         /// </summary>
@@ -214,7 +143,6 @@
         }
 
         /// <summary>
->>>>>>> a336a56a
         /// Registers an action to be performed the next time a syncpoint is incremented.
         /// This will also ensure a host sync object is created, and <see cref="SyncNumber"/> is incremented.
         /// </summary>
@@ -246,18 +174,6 @@
         }
 
         /// <summary>
-        /// Performs deferred actions.
-        /// This is useful for actions that must run on the render thread, such as resource disposal.
-        /// </summary>
-        internal void RunDeferredActions()
-        {
-            while (DeferredActions.TryDequeue(out Action action))
-            {
-                action();
-            }
-        }
-
-        /// <summary>
         /// Disposes all GPU resources currently cached.
         /// It's an error to push any GPU commands after disposal.
         /// Additionally, the GPU commands FIFO must be empty for disposal,
@@ -265,23 +181,14 @@
         /// </summary>
         public void Dispose()
         {
+            Methods.ShaderCache.Dispose();
+            Methods.BufferManager.Dispose();
+            Methods.TextureManager.Dispose();
             Renderer.Dispose();
             GPFifo.Dispose();
             HostInitalized.Dispose();
 
-<<<<<<< HEAD
-            // Has to be disposed before processing deferred actions, as it will produce some.
-            foreach (var physicalMemory in PhysicalMemoryRegistry.Values)
-            {
-                physicalMemory.Dispose();
-            }
-
-            PhysicalMemoryRegistry.Clear();
-
-            RunDeferredActions();
-=======
             PhysicalMemory.Dispose();
->>>>>>> a336a56a
         }
     }
 }
--- conflicted
+++ resolved
@@ -27,6 +27,11 @@
         private struct CommandBuffer
         {
             /// <summary>
+            /// Processor used to process the command buffer. Contains channel state.
+            /// </summary>
+            public GPFifoProcessor Processor;
+
+            /// <summary>
             /// The type of the command buffer.
             /// </summary>
             public CommandBufferType Type;
@@ -49,20 +54,11 @@
             /// <summary>
             /// Fetch the command buffer.
             /// </summary>
-<<<<<<< HEAD
-            /// <param name="flush">If true, flushes potential GPU written data before reading the command buffer</param>
-            public void Fetch(GpuContext context, bool flush = true)
+            public void Fetch(MemoryManager memoryManager)
             {
                 if (Words == null)
                 {
-                    Words = MemoryMarshal.Cast<byte, int>(context.MemoryManager.GetSpan(EntryAddress, (int)EntryCount * 4, flush)).ToArray();
-=======
-            public void Fetch(MemoryManager memoryManager)
-            {
-                if (Words == null)
-                {
                     Words = MemoryMarshal.Cast<byte, int>(memoryManager.GetSpan(EntryAddress, (int)EntryCount * 4, true)).ToArray();
->>>>>>> f51a4a5b
                 }
             }
         }
@@ -70,14 +66,13 @@
         private readonly ConcurrentQueue<CommandBuffer> _commandBufferQueue;
 
         private CommandBuffer _currentCommandBuffer;
+        private GPFifoProcessor _prevChannelProcessor;
 
         private readonly bool _ibEnable;
         private readonly GpuContext _context;
         private readonly AutoResetEvent _event;
-        private readonly GPFifoProcessor _processor;
 
         private bool _interrupt;
-        private int _flushSkips;
 
         /// <summary>
         /// Creates a new instance of the GPU General Purpose FIFO device.
@@ -89,8 +84,6 @@
             _ibEnable = true;
             _context = context;
             _event = new AutoResetEvent(false);
-
-            _processor = new GPFifoProcessor(context);
         }
 
         /// <summary>
@@ -105,11 +98,13 @@
         /// Push a GPFIFO entry in the form of a prefetched command buffer.
         /// It is intended to be used by nvservices to handle special cases.
         /// </summary>
+        /// <param name="processor">Processor used to process <paramref name="commandBuffer"/></param>
         /// <param name="commandBuffer">The command buffer containing the prefetched commands</param>
-        public void PushHostCommandBuffer(int[] commandBuffer)
+        internal void PushHostCommandBuffer(GPFifoProcessor processor, int[] commandBuffer)
         {
             _commandBufferQueue.Enqueue(new CommandBuffer
             {
+                Processor = processor,
                 Type = CommandBufferType.Prefetch,
                 Words = commandBuffer,
                 EntryAddress = ulong.MaxValue,
@@ -120,9 +115,10 @@
         /// <summary>
         /// Create a CommandBuffer from a GPFIFO entry.
         /// </summary>
+        /// <param name="processor">Processor used to process the command buffer pointed to by <paramref name="entry"/></param>
         /// <param name="entry">The GPFIFO entry</param>
         /// <returns>A new CommandBuffer based on the GPFIFO entry</returns>
-        private CommandBuffer CreateCommandBuffer(GPEntry entry)
+        private static CommandBuffer CreateCommandBuffer(GPFifoProcessor processor, GPEntry entry)
         {
             CommandBufferType type = CommandBufferType.Prefetch;
 
@@ -135,6 +131,7 @@
 
             return new CommandBuffer
             {
+                Processor = processor,
                 Type = type,
                 Words = null,
                 EntryAddress = startAddress,
@@ -145,8 +142,9 @@
         /// <summary>
         /// Pushes GPFIFO entries.
         /// </summary>
+        /// <param name="processor">Processor used to process the command buffers pointed to by <paramref name="entries"/></param>
         /// <param name="entries">GPFIFO entries</param>
-        public void PushEntries(ReadOnlySpan<ulong> entries)
+        internal void PushEntries(GPFifoProcessor processor, ReadOnlySpan<ulong> entries)
         {
             bool beforeBarrier = true;
 
@@ -154,7 +152,7 @@
             {
                 ulong entry = entries[index];
 
-                CommandBuffer commandBuffer = CreateCommandBuffer(Unsafe.As<ulong, GPEntry>(ref entry));
+                CommandBuffer commandBuffer = CreateCommandBuffer(processor, Unsafe.As<ulong, GPEntry>(ref entry));
 
                 if (beforeBarrier && commandBuffer.Type == CommandBufferType.Prefetch)
                 {
@@ -184,11 +182,6 @@
         /// </summary>
         public void DispatchCalls()
         {
-<<<<<<< HEAD
-            while (_ibEnable && !_interrupt && _commandBufferQueue.TryDequeue(out CommandBuffer entry))
-            {
-                bool flushCommandBuffer = true;
-=======
             // Use this opportunity to also dispose any pending channels that were closed.
             _context.RunDeferredActions();
 
@@ -197,33 +190,19 @@
             {
                 _currentCommandBuffer = entry;
                 _currentCommandBuffer.Fetch(entry.Processor.MemoryManager);
->>>>>>> f51a4a5b
-
-                if (_flushSkips != 0)
-                {
-                    _flushSkips--;
-                    flushCommandBuffer = false;
-                }
-
-                _currentCommandBuffer = entry;
-                _currentCommandBuffer.Fetch(_context, flushCommandBuffer);
-
-                _processor.Process(entry.EntryAddress, _currentCommandBuffer.Words);
+
+                // If we are changing the current channel,
+                // we need to force all the host state to be updated.
+                if (_prevChannelProcessor != entry.Processor)
+                {
+                    _prevChannelProcessor = entry.Processor;
+                    entry.Processor.ForceAllDirty();
+                }
+
+                entry.Processor.Process(_currentCommandBuffer.Words);
             }
 
             _interrupt = false;
-        }
-
-        /// <summary>
-        /// Sets the number of flushes that should be skipped for subsequent command buffers.
-        /// </summary>
-        /// <remarks>
-        /// This can improve performance when command buffer data only needs to be consumed by the GPU.
-        /// </remarks>
-        /// <param name="count">The amount of flushes that should be skipped</param>
-        internal void SetFlushSkips(int count)
-        {
-            _flushSkips = count;
         }
 
         /// <summary>

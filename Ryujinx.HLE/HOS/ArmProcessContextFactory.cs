--- conflicted
+++ resolved
@@ -1,9 +1,5 @@
 ﻿using Ryujinx.Common.Configuration;
 using Ryujinx.Cpu;
-<<<<<<< HEAD
-using Ryujinx.Graphics.Gpu;
-=======
->>>>>>> a336a56a
 using Ryujinx.HLE.HOS.Kernel;
 using Ryujinx.HLE.HOS.Kernel.Process;
 using Ryujinx.Memory;
@@ -13,38 +9,19 @@
 {
     class ArmProcessContextFactory : IProcessContextFactory
     {
-<<<<<<< HEAD
-        private readonly GpuContext _gpu;
-
-        public ArmProcessContextFactory(GpuContext gpu)
-        {
-            _gpu = gpu;
-        }
-
-        public IProcessContext Create(KernelContext context, long pid, ulong addressSpaceSize, InvalidAccessHandler invalidAccessHandler, bool for64Bit)
-=======
         public IProcessContext Create(KernelContext context, ulong addressSpaceSize, InvalidAccessHandler invalidAccessHandler)
->>>>>>> a336a56a
         {
             MemoryManagerMode mode = context.Device.Configuration.MemoryManagerMode;
 
             switch (mode)
             {
                 case MemoryManagerMode.SoftwarePageTable:
-<<<<<<< HEAD
-                    return new ArmProcessContext<MemoryManager>(pid, _gpu, new MemoryManager(addressSpaceSize, invalidAccessHandler), for64Bit);
-=======
                     return new ArmProcessContext<MemoryManager>(new MemoryManager(addressSpaceSize, invalidAccessHandler));
->>>>>>> a336a56a
 
                 case MemoryManagerMode.HostMapped:
                 case MemoryManagerMode.HostMappedUnsafe:
                     bool unsafeMode = mode == MemoryManagerMode.HostMappedUnsafe;
-<<<<<<< HEAD
-                    return new ArmProcessContext<MemoryManagerHostMapped>(pid, _gpu, new MemoryManagerHostMapped(addressSpaceSize, unsafeMode, invalidAccessHandler), for64Bit);
-=======
                     return new ArmProcessContext<MemoryManagerHostMapped>(new MemoryManagerHostMapped(addressSpaceSize, unsafeMode, invalidAccessHandler));
->>>>>>> a336a56a
 
                 default:
                     throw new ArgumentOutOfRangeException();

--- conflicted
+++ resolved
@@ -8,73 +8,16 @@
 
         IntPtr PageTablePointer { get; }
 
-        MemoryManagerType Type { get; }
-
-        event Action<ulong, ulong> UnmapEvent;
-
-        /// <summary>
-        /// Reads data from CPU mapped memory.
-        /// </summary>
-        /// <typeparam name="T">Type of the data being read</typeparam>
-        /// <param name="va">Virtual address of the data in memory</param>
-        /// <returns>The data</returns>
         T Read<T>(ulong va) where T : unmanaged;
-
-        /// <summary>
-        /// Reads data from CPU mapped memory, with read tracking
-        /// </summary>
-        /// <typeparam name="T">Type of the data being read</typeparam>
-        /// <param name="va">Virtual address of the data in memory</param>
-        /// <returns>The data</returns>
         T ReadTracked<T>(ulong va) where T : unmanaged;
-
-        /// <summary>
-        /// Writes data to CPU mapped memory.
-        /// </summary>
-        /// <typeparam name="T">Type of the data being written</typeparam>
-        /// <param name="va">Virtual address to write the data into</param>
-        /// <param name="value">Data to be written</param>
         void Write<T>(ulong va, T value) where T : unmanaged;
 
-<<<<<<< HEAD
-        /// <summary>
-        /// Gets a read-only span of data from CPU mapped memory.
-        /// </summary>
-        /// <param name="va">Virtual address of the data</param>
-        /// <param name="size">Size of the data</param>
-        /// <param name="tracked">True if read tracking is triggered on the span</param>
-        /// <returns>A read-only span of the data</returns>
         ReadOnlySpan<byte> GetSpan(ulong va, int size, bool tracked = false);
 
-        /// <summary>
-        /// Gets a reference for the given type at the specified virtual memory address.
-        /// </summary>
-        /// <remarks>
-        /// The data must be located at a contiguous memory region.
-        /// </remarks>
-        /// <typeparam name="T">Type of the data to get the reference</typeparam>
-        /// <param name="va">Virtual address of the data</param>
-        /// <returns>A reference to the data in memory</returns>
-=======
-        ReadOnlySpan<byte> GetSpan(ulong va, int size, bool tracked = false);
-
->>>>>>> c17cc122
         ref T GetRef<T>(ulong va) where T : unmanaged;
 
-        /// <summary>
-        /// Checks if the page at a given CPU virtual address is mapped.
-        /// </summary>
-        /// <param name="va">Virtual address to check</param>
-        /// <returns>True if the address is mapped, false otherwise</returns>
         bool IsMapped(ulong va);
 
-        /// <summary>
-        /// Alerts the memory tracking that a given region has been read from or written to.
-        /// This should be called before read/write is performed.
-        /// </summary>
-        /// <param name="va">Virtual address of the region</param>
-        /// <param name="size">Size of the region</param>
-        /// <param name="write">True if the region was written, false if read</param>
         void SignalMemoryTracking(ulong va, ulong size, bool write);
     }
 }
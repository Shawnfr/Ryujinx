--- conflicted
+++ resolved
@@ -1,15 +1,10 @@
 using Ryujinx.Cpu;
 using Ryujinx.Cpu.Tracking;
-using Ryujinx.Graphics.Gpu.Image;
-using Ryujinx.Graphics.Gpu.Shader;
 using Ryujinx.Memory;
 using Ryujinx.Memory.Range;
-using Ryujinx.Memory.Tracking;
 using System;
-using System.Collections.Generic;
 using System.Runtime.CompilerServices;
 using System.Runtime.InteropServices;
-using System.Threading;
 
 namespace Ryujinx.Graphics.Gpu.Memory
 {
@@ -21,79 +16,20 @@
     {
         public const int PageSize = 0x1000;
 
-<<<<<<< HEAD
-        private readonly GpuContext _context;
         private IVirtualMemoryManagerTracked _cpuMemory;
-        private int _referenceCount;
-
-        /// <summary>
-        /// In-memory shader cache.
-        /// </summary>
-        public ShaderCache ShaderCache { get; }
-
-        /// <summary>
-        /// GPU buffer manager.
-        /// </summary>
-        public BufferCache BufferCache { get; }
-
-        /// <summary>
-        /// GPU texture manager.
-        /// </summary>
-        public TextureCache TextureCache { get; }
-=======
-        private IVirtualMemoryManagerTracked _cpuMemory;
->>>>>>> a336a56a
 
         /// <summary>
         /// Creates a new instance of the physical memory.
         /// </summary>
-        /// <param name="context">GPU context that the physical memory belongs to</param>
         /// <param name="cpuMemory">CPU memory manager of the application process</param>
-<<<<<<< HEAD
-        public PhysicalMemory(GpuContext context, IVirtualMemoryManagerTracked cpuMemory)
-=======
         public PhysicalMemory(IVirtualMemoryManagerTracked cpuMemory)
->>>>>>> a336a56a
-        {
-            _context = context;
+        {
             _cpuMemory = cpuMemory;
-<<<<<<< HEAD
-            ShaderCache = new ShaderCache(context);
-            BufferCache = new BufferCache(context, this);
-            TextureCache = new TextureCache(context, this);
-
-            if (cpuMemory is IRefCounted rc)
+
+            if (_cpuMemory is IRefCounted rc)
             {
                 rc.IncrementReferenceCount();
             }
-
-            _referenceCount = 1;
-        }
-
-        /// <summary>
-        /// Increments the memory reference count.
-        /// </summary>
-        public void IncrementReferenceCount()
-        {
-            Interlocked.Increment(ref _referenceCount);
-        }
-
-        /// <summary>
-        /// Decrements the memory reference count.
-        /// </summary>
-        public void DecrementReferenceCount()
-        {
-            if (Interlocked.Decrement(ref _referenceCount) == 0 && _cpuMemory is IRefCounted rc)
-            {
-                rc.DecrementReferenceCount();
-            }
-=======
-
-            if (_cpuMemory is IRefCounted rc)
-            {
-                rc.IncrementReferenceCount();
-            }
->>>>>>> a336a56a
         }
 
         /// <summary>
@@ -209,7 +145,7 @@
         /// <param name="range">Ranges of physical memory where the data is located</param>
         /// <param name="data">Data to be written</param>
         /// <param name="writeCallback">Callback method that will perform the write</param>
-        private static void WriteImpl(MultiRange range, ReadOnlySpan<byte> data, WriteCallback writeCallback)
+        private void WriteImpl(MultiRange range, ReadOnlySpan<byte> data, WriteCallback writeCallback)
         {
             if (range.Count == 1)
             {
@@ -264,12 +200,11 @@
         /// </summary>
         /// <param name="address">CPU virtual address of the region</param>
         /// <param name="size">Size of the region</param>
-        /// <param name="handles">Handles to inherit state from or reuse</param>
         /// <param name="granularity">Desired granularity of write tracking</param>
         /// <returns>The memory tracking handle</returns>
-        public CpuMultiRegionHandle BeginGranularTracking(ulong address, ulong size, IEnumerable<IRegionHandle> handles = null, ulong granularity = 4096)
-        {
-            return _cpuMemory.BeginGranularTracking(address, size, handles, granularity);
+        public CpuMultiRegionHandle BeginGranularTracking(ulong address, ulong size, ulong granularity = 4096)
+        {
+            return _cpuMemory.BeginGranularTracking(address, size, granularity);
         }
 
         /// <summary>
@@ -289,29 +224,12 @@
         /// </summary>
         public void Dispose()
         {
-<<<<<<< HEAD
-            _context.DeferredActions.Enqueue(Destroy);
-        }
-
-        /// <summary>
-        /// Performs disposal of the host GPU caches with resources mapped on this physical memory.
-        /// This must only be called from the render thread.
-        /// </summary>
-        private void Destroy()
-        {
-            ShaderCache.Dispose();
-            BufferCache.Dispose();
-            TextureCache.Dispose();
-
-            DecrementReferenceCount();
-=======
             if (_cpuMemory is IRefCounted rc)
             {
                 rc.DecrementReferenceCount();
 
                 _cpuMemory = null;
             }
->>>>>>> a336a56a
         }
     }
 }
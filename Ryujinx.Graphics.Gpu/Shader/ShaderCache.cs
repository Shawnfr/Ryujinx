using Ryujinx.Common;
using Ryujinx.Common.Logging;
using Ryujinx.Graphics.GAL;
using Ryujinx.Graphics.Gpu.Memory;
using Ryujinx.Graphics.Gpu.Shader.Cache;
using Ryujinx.Graphics.Gpu.Shader.Cache.Definition;
using Ryujinx.Graphics.Gpu.State;
using Ryujinx.Graphics.Shader;
using Ryujinx.Graphics.Shader.Translation;
using System;
using System.Collections.Generic;
using System.Diagnostics;
using System.Threading;
using System.Threading.Tasks;

namespace Ryujinx.Graphics.Gpu.Shader
{
    /// <summary>
    /// Memory cache of shader code.
    /// </summary>
    class ShaderCache : IDisposable
    {
        private const TranslationFlags DefaultFlags = TranslationFlags.DebugMode;

        private readonly GpuContext _context;

        private readonly ShaderDumper _dumper;

        private readonly Dictionary<ulong, List<ShaderBundle>> _cpPrograms;
        private readonly Dictionary<ShaderAddresses, List<ShaderBundle>> _gpPrograms;

        private CacheManager _cacheManager;

        private Dictionary<Hash128, ShaderBundle> _gpProgramsDiskCache;
        private Dictionary<Hash128, ShaderBundle> _cpProgramsDiskCache;

        /// <summary>
        /// Version of the codegen (to be changed when codegen or guest format change).
        /// </summary>
<<<<<<< HEAD
        private const ulong ShaderCodeGenVersion = 2336;
=======
        private const ulong ShaderCodeGenVersion = 2237;
>>>>>>> 77988bbb

        // Progress reporting helpers
        private volatile int _shaderCount;
        private volatile int _totalShaderCount;
        public event Action<ShaderCacheState, int, int> ShaderCacheStateChanged;

        /// <summary>
        /// Creates a new instance of the shader cache.
        /// </summary>
        /// <param name="context">GPU context that the shader cache belongs to</param>
        public ShaderCache(GpuContext context)
        {
            _context = context;

            _dumper = new ShaderDumper();

            _cpPrograms = new Dictionary<ulong, List<ShaderBundle>>();
            _gpPrograms = new Dictionary<ShaderAddresses, List<ShaderBundle>>();
            _gpProgramsDiskCache = new Dictionary<Hash128, ShaderBundle>();
            _cpProgramsDiskCache = new Dictionary<Hash128, ShaderBundle>();
        }

        /// <summary>
        /// Initialize the cache.
        /// </summary>
        internal void Initialize()
        {
            if (GraphicsConfig.EnableShaderCache && GraphicsConfig.TitleId != null)
            {
                _cacheManager = new CacheManager(CacheGraphicsApi.OpenGL, CacheHashType.XxHash128, "glsl", GraphicsConfig.TitleId, ShaderCodeGenVersion);

                bool isReadOnly = _cacheManager.IsReadOnly;

                HashSet<Hash128> invalidEntries = null;

                if (isReadOnly)
                {
                    Logger.Warning?.Print(LogClass.Gpu, "Loading shader cache in read-only mode (cache in use by another program!)");
                }
                else
                {
                    invalidEntries = new HashSet<Hash128>();
                }

                ReadOnlySpan<Hash128> guestProgramList = _cacheManager.GetGuestProgramList();

                using AutoResetEvent progressReportEvent = new AutoResetEvent(false);

                _shaderCount = 0;
                _totalShaderCount = guestProgramList.Length;

                ShaderCacheStateChanged?.Invoke(ShaderCacheState.Start, _shaderCount, _totalShaderCount);
                Thread progressReportThread = null;

                if (guestProgramList.Length > 0)
                {
                    progressReportThread = new Thread(ReportProgress)
                    {
                        Name = "ShaderCache.ProgressReporter",
                        Priority = ThreadPriority.Lowest,
                        IsBackground = true
                    };

                    progressReportThread.Start(progressReportEvent);
                }

                // Make sure these are initialized before doing compilation.
                Capabilities caps = _context.Capabilities;

                int maxTaskCount = Math.Min(Environment.ProcessorCount, 8);
                int programIndex = 0;
                List<ShaderCompileTask> activeTasks = new List<ShaderCompileTask>();

                AutoResetEvent taskDoneEvent = new AutoResetEvent(false);

                // This thread dispatches tasks to do shader translation, and creates programs that OpenGL will link in the background.
                // The program link status is checked in a non-blocking manner so that multiple shaders can be compiled at once.

                while (programIndex < guestProgramList.Length || activeTasks.Count > 0)
                {
                    if (activeTasks.Count < maxTaskCount && programIndex < guestProgramList.Length)
                    {
                        // Begin a new shader compilation.
                        Hash128 key = guestProgramList[programIndex];

                        byte[] hostProgramBinary = _cacheManager.GetHostProgramByHash(ref key);
                        bool hasHostCache = hostProgramBinary != null;

                        IProgram hostProgram = null;

                        // If the program sources aren't in the cache, compile from saved guest program.
                        byte[] guestProgram = _cacheManager.GetGuestProgramByHash(ref key);

                        if (guestProgram == null)
                        {
                            Logger.Error?.Print(LogClass.Gpu, $"Ignoring orphan shader hash {key} in cache (is the cache incomplete?)");

                            // Should not happen, but if someone messed with the cache it's better to catch it.
                            invalidEntries?.Add(key);

                            _shaderCount = ++programIndex;

                            continue;
                        }

                        ReadOnlySpan<byte> guestProgramReadOnlySpan = guestProgram;

                        ReadOnlySpan<GuestShaderCacheEntry> cachedShaderEntries = GuestShaderCacheEntry.Parse(ref guestProgramReadOnlySpan, out GuestShaderCacheHeader fileHeader);

                        if (cachedShaderEntries[0].Header.Stage == ShaderStage.Compute)
                        {
                            Debug.Assert(cachedShaderEntries.Length == 1);

                            GuestShaderCacheEntry entry = cachedShaderEntries[0];

                            HostShaderCacheEntry[] hostShaderEntries = null;

                            // Try loading host shader binary.
                            if (hasHostCache)
                            {
                                hostShaderEntries = HostShaderCacheEntry.Parse(hostProgramBinary, out ReadOnlySpan<byte> hostProgramBinarySpan);
                                hostProgramBinary = hostProgramBinarySpan.ToArray();
                                hostProgram = _context.Renderer.LoadProgramBinary(hostProgramBinary);
                            }

                            ShaderCompileTask task = new ShaderCompileTask(taskDoneEvent);
                            activeTasks.Add(task);

                            task.OnCompiled(hostProgram, (bool isHostProgramValid, ShaderCompileTask task) =>
                            {
                                ShaderProgram program = null;
                                ShaderProgramInfo shaderProgramInfo = null;

                                if (isHostProgramValid)
                                {
                                    // Reconstruct code holder.

                                    program = new ShaderProgram(entry.Header.Stage, "");
                                    shaderProgramInfo = hostShaderEntries[0].ToShaderProgramInfo();

                                    ShaderCodeHolder shader = new ShaderCodeHolder(program, shaderProgramInfo, entry.Code);

                                    _cpProgramsDiskCache.Add(key, new ShaderBundle(hostProgram, shader));

                                    return true;
                                }
                                else
                                {
                                    // If the host program was rejected by the gpu driver or isn't in cache, try to build from program sources again.

                                    Task compileTask = Task.Run(() =>
                                    {
                                        IGpuAccessor gpuAccessor = new CachedGpuAccessor(_context, entry.Code, entry.Header.GpuAccessorHeader, entry.TextureDescriptors);

                                        var options = new TranslationOptions(TargetLanguage.Glsl, TargetApi.OpenGL, DefaultFlags | TranslationFlags.Compute);
                                        program = Translator.CreateContext(0, gpuAccessor, options).Translate(out shaderProgramInfo);
                                    });

                                    task.OnTask(compileTask, (bool _, ShaderCompileTask task) =>
                                    {
                                        ShaderCodeHolder shader = new ShaderCodeHolder(program, shaderProgramInfo, entry.Code);

                                        Logger.Info?.Print(LogClass.Gpu, $"Host shader {key} got invalidated, rebuilding from guest...");

                                        // Compile shader and create program as the shader program binary got invalidated.
                                        shader.HostShader = _context.Renderer.CompileShader(ShaderStage.Compute, shader.Program.Code);
                                        hostProgram = _context.Renderer.CreateProgram(new IShader[] { shader.HostShader }, null);

                                        task.OnCompiled(hostProgram, (bool isNewProgramValid, ShaderCompileTask task) =>
                                        {
                                            // As the host program was invalidated, save the new entry in the cache.
                                            hostProgramBinary = HostShaderCacheEntry.Create(hostProgram.GetBinary(), new ShaderCodeHolder[] { shader });

                                            if (!isReadOnly)
                                            {
                                                if (hasHostCache)
                                                {
                                                    _cacheManager.ReplaceHostProgram(ref key, hostProgramBinary);
                                                }
                                                else
                                                {
                                                    Logger.Warning?.Print(LogClass.Gpu, $"Add missing host shader {key} in cache (is the cache incomplete?)");

                                                    _cacheManager.AddHostProgram(ref key, hostProgramBinary);
                                                }
                                            }

                                            _cpProgramsDiskCache.Add(key, new ShaderBundle(hostProgram, shader));

                                            return true;
                                        });

                                        return false; // Not finished: still need to compile the host program.
                                    });

                                    return false; // Not finished: translating the program.
                                }
                            });
                        }
                        else
                        {
                            Debug.Assert(cachedShaderEntries.Length == Constants.ShaderStages);

                            ShaderCodeHolder[] shaders = new ShaderCodeHolder[cachedShaderEntries.Length];
                            List<ShaderProgram> shaderPrograms = new List<ShaderProgram>();

                            TransformFeedbackDescriptor[] tfd = CacheHelper.ReadTransformFeedbackInformation(ref guestProgramReadOnlySpan, fileHeader);

                            TranslationFlags flags = DefaultFlags;

                            if (tfd != null)
                            {
                                flags |= TranslationFlags.Feedback;
                            }

                            TranslationCounts counts = new TranslationCounts();

                            HostShaderCacheEntry[] hostShaderEntries = null;

                            // Try loading host shader binary.
                            if (hasHostCache)
                            {
                                hostShaderEntries = HostShaderCacheEntry.Parse(hostProgramBinary, out ReadOnlySpan<byte> hostProgramBinarySpan);
                                hostProgramBinary = hostProgramBinarySpan.ToArray();
                                hostProgram = _context.Renderer.LoadProgramBinary(hostProgramBinary);
                            }

                            ShaderCompileTask task = new ShaderCompileTask(taskDoneEvent);
                            activeTasks.Add(task);

                            GuestShaderCacheEntry[] entries = cachedShaderEntries.ToArray();

                            task.OnCompiled(hostProgram, (bool isHostProgramValid, ShaderCompileTask task) =>
                            {
                                Task compileTask = Task.Run(() =>
                                {
                                    // Reconstruct code holder.
                                    for (int i = 0; i < entries.Length; i++)
                                    {
                                        GuestShaderCacheEntry entry = entries[i];

                                        if (entry == null)
                                        {
                                            continue;
                                        }

                                        ShaderProgram program;

                                        if (entry.Header.SizeA != 0)
                                        {
                                            ShaderProgramInfo shaderProgramInfo;

                                            if (isHostProgramValid)
                                            {
                                                program = new ShaderProgram(entry.Header.Stage, "");
                                                shaderProgramInfo = hostShaderEntries[i].ToShaderProgramInfo();
                                            }
                                            else
                                            {
                                                IGpuAccessor gpuAccessor = new CachedGpuAccessor(_context, entry.Code, entry.Header.GpuAccessorHeader, entry.TextureDescriptors);

                                                var options = new TranslationOptions(TargetLanguage.Glsl, TargetApi.OpenGL, flags);
                                                var options2 = new TranslationOptions(TargetLanguage.Glsl, TargetApi.OpenGL, flags | TranslationFlags.VertexA);

                                                TranslatorContext translatorContext = Translator.CreateContext(0, gpuAccessor, options, counts);
                                                TranslatorContext translatorContext2 = Translator.CreateContext((ulong)entry.Header.Size, gpuAccessor, options2, counts);

                                                program = translatorContext.Translate(out shaderProgramInfo, translatorContext2);
                                            }

                                            // NOTE: Vertex B comes first in the shader cache.
                                            byte[] code = entry.Code.AsSpan().Slice(0, entry.Header.Size).ToArray();
                                            byte[] code2 = entry.Code.AsSpan().Slice(entry.Header.Size, entry.Header.SizeA).ToArray();

                                            shaders[i] = new ShaderCodeHolder(program, shaderProgramInfo, code, code2);
                                        }
                                        else
                                        {
                                            ShaderProgramInfo shaderProgramInfo;

                                            if (isHostProgramValid)
                                            {
                                                program = new ShaderProgram(entry.Header.Stage, "");
                                                shaderProgramInfo = hostShaderEntries[i].ToShaderProgramInfo();
                                            }
                                            else
                                            {
                                                IGpuAccessor gpuAccessor = new CachedGpuAccessor(_context, entry.Code, entry.Header.GpuAccessorHeader, entry.TextureDescriptors);

                                                var options = new TranslationOptions(TargetLanguage.Glsl, TargetApi.OpenGL, flags);
                                                program = Translator.CreateContext(0, gpuAccessor, options, counts).Translate(out shaderProgramInfo);
                                            }

                                            shaders[i] = new ShaderCodeHolder(program, shaderProgramInfo, entry.Code);
                                        }

                                        shaderPrograms.Add(program);
                                    }
                                });

                                task.OnTask(compileTask, (bool _, ShaderCompileTask task) =>
                                {
                                    // If the host program was rejected by the gpu driver or isn't in cache, try to build from program sources again.
                                    if (!isHostProgramValid)
                                    {
                                        Logger.Info?.Print(LogClass.Gpu, $"Host shader {key} got invalidated, rebuilding from guest...");

                                        List<IShader> hostShaders = new List<IShader>();

                                        // Compile shaders and create program as the shader program binary got invalidated.
                                        for (int stage = 0; stage < Constants.ShaderStages; stage++)
                                        {
                                            ShaderProgram program = shaders[stage]?.Program;

                                            if (program == null)
                                            {
                                                continue;
                                            }

                                            IShader hostShader = _context.Renderer.CompileShader(program.Stage, program.Code);

                                            shaders[stage].HostShader = hostShader;

                                            hostShaders.Add(hostShader);
                                        }

                                        hostProgram = _context.Renderer.CreateProgram(hostShaders.ToArray(), tfd);

                                        task.OnCompiled(hostProgram, (bool isNewProgramValid, ShaderCompileTask task) =>
                                        {
                                            // As the host program was invalidated, save the new entry in the cache.
                                            hostProgramBinary = HostShaderCacheEntry.Create(hostProgram.GetBinary(), shaders);

                                            if (!isReadOnly)
                                            {
                                                if (hasHostCache)
                                                {
                                                    _cacheManager.ReplaceHostProgram(ref key, hostProgramBinary);
                                                }
                                                else
                                                {
                                                    Logger.Warning?.Print(LogClass.Gpu, $"Add missing host shader {key} in cache (is the cache incomplete?)");

                                                    _cacheManager.AddHostProgram(ref key, hostProgramBinary);
                                                }
                                            }

                                            _gpProgramsDiskCache.Add(key, new ShaderBundle(hostProgram, shaders));

                                            return true;
                                        });

                                        return false; // Not finished: still need to compile the host program.
                                    }
                                    else
                                    {
                                        _gpProgramsDiskCache.Add(key, new ShaderBundle(hostProgram, shaders));

                                        return true;
                                    }
                                });

                                return false; // Not finished: translating the program.
                            });
                        }

                        _shaderCount = ++programIndex;
                    }

                    // Process the queue.
                    for (int i = 0; i < activeTasks.Count; i++)
                    {
                        ShaderCompileTask task = activeTasks[i];

                        if (task.IsDone())
                        {
                            activeTasks.RemoveAt(i--);
                        }
                    }

                    if (activeTasks.Count == maxTaskCount)
                    {
                        // Wait for a task to be done, or for 1ms.
                        // Host shader compilation cannot signal when it is done,
                        // so the 1ms timeout is required to poll status.

                        taskDoneEvent.WaitOne(1);
                    }
                }

                if (!isReadOnly)
                {
                    // Remove entries that are broken in the cache
                    _cacheManager.RemoveManifestEntries(invalidEntries);
                    _cacheManager.FlushToArchive();
                    _cacheManager.Synchronize();
                }

                progressReportEvent.Set();
                progressReportThread?.Join();

                ShaderCacheStateChanged?.Invoke(ShaderCacheState.Loaded, _shaderCount, _totalShaderCount);

                Logger.Info?.Print(LogClass.Gpu, $"Shader cache loaded {_shaderCount} entries.");
            }
        }

        /// <summary>
        /// Raises ShaderCacheStateChanged events periodically.
        /// </summary>
        private void ReportProgress(object state)
        {
            const int refreshRate = 50; // ms

            AutoResetEvent endEvent = (AutoResetEvent)state;

            int count = 0;

            do
            {
                int newCount = _shaderCount;

                if (count != newCount)
                {
                    ShaderCacheStateChanged?.Invoke(ShaderCacheState.Loading, newCount, _totalShaderCount);
                    count = newCount;
                }
            }
            while (!endEvent.WaitOne(refreshRate));
        }

        /// <summary>
        /// Gets a compute shader from the cache.
        /// </summary>
        /// <remarks>
        /// This automatically translates, compiles and adds the code to the cache if not present.
        /// </remarks>
        /// <param name="state">Current GPU state</param>
        /// <param name="gpuVa">GPU virtual address of the binary shader code</param>
        /// <param name="localSizeX">Local group size X of the computer shader</param>
        /// <param name="localSizeY">Local group size Y of the computer shader</param>
        /// <param name="localSizeZ">Local group size Z of the computer shader</param>
        /// <param name="localMemorySize">Local memory size of the compute shader</param>
        /// <param name="sharedMemorySize">Shared memory size of the compute shader</param>
        /// <returns>Compiled compute shader code</returns>
        public ShaderBundle GetComputeShader(
            GpuState state,
            ulong gpuVa,
            int localSizeX,
            int localSizeY,
            int localSizeZ,
            int localMemorySize,
            int sharedMemorySize)
        {
            bool isCached = _cpPrograms.TryGetValue(gpuVa, out List<ShaderBundle> list);

            if (isCached)
            {
                foreach (ShaderBundle cachedCpShader in list)
                {
                    if (IsShaderEqual(state.Channel.MemoryManager, cachedCpShader, gpuVa))
                    {
                        return cachedCpShader;
                    }
                }
            }

            TranslatorContext[] shaderContexts = new TranslatorContext[1];

            shaderContexts[0] = DecodeComputeShader(
                state,
                gpuVa,
                localSizeX,
                localSizeY,
                localSizeZ,
                localMemorySize,
                sharedMemorySize);

            bool isShaderCacheEnabled = _cacheManager != null;
            bool isShaderCacheReadOnly = false;

            Hash128 programCodeHash = default;
            GuestShaderCacheEntry[] shaderCacheEntries = null;

            // Current shader cache doesn't support bindless textures
            if (shaderContexts[0].UsedFeatures.HasFlag(FeatureFlags.Bindless))
            {
                isShaderCacheEnabled = false;
            }

            if (isShaderCacheEnabled)
            {
                isShaderCacheReadOnly = _cacheManager.IsReadOnly;

                // Compute hash and prepare data for shader disk cache comparison.
                shaderCacheEntries = CacheHelper.CreateShaderCacheEntries(state.Channel.MemoryManager, shaderContexts);
                programCodeHash = CacheHelper.ComputeGuestHashFromCache(shaderCacheEntries);
            }

            ShaderBundle cpShader;

            // Search for the program hash in loaded shaders.
            if (!isShaderCacheEnabled || !_cpProgramsDiskCache.TryGetValue(programCodeHash, out cpShader))
            {
                if (isShaderCacheEnabled)
                {
                    Logger.Debug?.Print(LogClass.Gpu, $"Shader {programCodeHash} not in cache, compiling!");
                }

                // The shader isn't currently cached, translate it and compile it.
                ShaderCodeHolder shader = TranslateShader(state.Channel.MemoryManager, shaderContexts[0]);

                shader.HostShader = _context.Renderer.CompileShader(ShaderStage.Compute, shader.Program.Code);

                IProgram hostProgram = _context.Renderer.CreateProgram(new IShader[] { shader.HostShader }, null);

                hostProgram.CheckProgramLink(true);

                byte[] hostProgramBinary = HostShaderCacheEntry.Create(hostProgram.GetBinary(), new ShaderCodeHolder[] { shader });

                cpShader = new ShaderBundle(hostProgram, shader);

                if (isShaderCacheEnabled)
                {
                    _cpProgramsDiskCache.Add(programCodeHash, cpShader);

                    if (!isShaderCacheReadOnly)
                    {
                        _cacheManager.SaveProgram(ref programCodeHash, CacheHelper.CreateGuestProgramDump(shaderCacheEntries), hostProgramBinary);
                    }
                }
            }

            if (!isCached)
            {
                list = new List<ShaderBundle>();

                _cpPrograms.Add(gpuVa, list);
            }

            list.Add(cpShader);

            return cpShader;
        }

        /// <summary>
        /// Gets a graphics shader program from the shader cache.
        /// This includes all the specified shader stages.
        /// </summary>
        /// <remarks>
        /// This automatically translates, compiles and adds the code to the cache if not present.
        /// </remarks>
        /// <param name="state">Current GPU state</param>
        /// <param name="addresses">Addresses of the shaders for each stage</param>
        /// <returns>Compiled graphics shader code</returns>
        public ShaderBundle GetGraphicsShader(GpuState state, ShaderAddresses addresses)
        {
            bool isCached = _gpPrograms.TryGetValue(addresses, out List<ShaderBundle> list);

            if (isCached)
            {
                foreach (ShaderBundle cachedGpShaders in list)
                {
                    if (IsShaderEqual(state.Channel.MemoryManager, cachedGpShaders, addresses))
                    {
                        return cachedGpShaders;
                    }
                }
            }

            TranslatorContext[] shaderContexts = new TranslatorContext[Constants.ShaderStages + 1];

            TransformFeedbackDescriptor[] tfd = GetTransformFeedbackDescriptors(state);

            TranslationFlags flags = DefaultFlags;

            if (tfd != null)
            {
                flags |= TranslationFlags.Feedback;
            }

            TranslationCounts counts = new TranslationCounts();

            if (addresses.VertexA != 0)
            {
                shaderContexts[0] = DecodeGraphicsShader(state, counts, flags | TranslationFlags.VertexA, ShaderStage.Vertex, addresses.VertexA);
            }

            shaderContexts[1] = DecodeGraphicsShader(state, counts, flags, ShaderStage.Vertex, addresses.Vertex);
            shaderContexts[2] = DecodeGraphicsShader(state, counts, flags, ShaderStage.TessellationControl, addresses.TessControl);
            shaderContexts[3] = DecodeGraphicsShader(state, counts, flags, ShaderStage.TessellationEvaluation, addresses.TessEvaluation);
            shaderContexts[4] = DecodeGraphicsShader(state, counts, flags, ShaderStage.Geometry, addresses.Geometry);
            shaderContexts[5] = DecodeGraphicsShader(state, counts, flags, ShaderStage.Fragment, addresses.Fragment);

            bool isShaderCacheEnabled = _cacheManager != null;
            bool isShaderCacheReadOnly = false;

            Hash128 programCodeHash = default;
            GuestShaderCacheEntry[] shaderCacheEntries = null;

            // Current shader cache doesn't support bindless textures
            for (int i = 0; i < shaderContexts.Length; i++)
            {
                if (shaderContexts[i] != null && shaderContexts[i].UsedFeatures.HasFlag(FeatureFlags.Bindless))
                {
                    isShaderCacheEnabled = false;
                    break;
                }
            }

            if (isShaderCacheEnabled)
            {
                isShaderCacheReadOnly = _cacheManager.IsReadOnly;

                // Compute hash and prepare data for shader disk cache comparison.
                shaderCacheEntries = CacheHelper.CreateShaderCacheEntries(state.Channel.MemoryManager, shaderContexts);
                programCodeHash = CacheHelper.ComputeGuestHashFromCache(shaderCacheEntries, tfd);
            }

            ShaderBundle gpShaders;

            // Search for the program hash in loaded shaders.
            if (!isShaderCacheEnabled || !_gpProgramsDiskCache.TryGetValue(programCodeHash, out gpShaders))
            {
                if (isShaderCacheEnabled)
                {
                    Logger.Debug?.Print(LogClass.Gpu, $"Shader {programCodeHash} not in cache, compiling!");
                }

                // The shader isn't currently cached, translate it and compile it.
                ShaderCodeHolder[] shaders = new ShaderCodeHolder[Constants.ShaderStages];

                shaders[0] = TranslateShader(state.Channel.MemoryManager, shaderContexts[1], shaderContexts[0]);
                shaders[1] = TranslateShader(state.Channel.MemoryManager, shaderContexts[2]);
                shaders[2] = TranslateShader(state.Channel.MemoryManager, shaderContexts[3]);
                shaders[3] = TranslateShader(state.Channel.MemoryManager, shaderContexts[4]);
                shaders[4] = TranslateShader(state.Channel.MemoryManager, shaderContexts[5]);

                List<IShader> hostShaders = new List<IShader>();

                for (int stage = 0; stage < Constants.ShaderStages; stage++)
                {
                    ShaderProgram program = shaders[stage]?.Program;

                    if (program == null)
                    {
                        continue;
                    }

                    IShader hostShader = _context.Renderer.CompileShader(program.Stage, program.Code);

                    shaders[stage].HostShader = hostShader;

                    hostShaders.Add(hostShader);
                }

                IProgram hostProgram = _context.Renderer.CreateProgram(hostShaders.ToArray(), tfd);

                hostProgram.CheckProgramLink(true);

                byte[] hostProgramBinary = HostShaderCacheEntry.Create(hostProgram.GetBinary(), shaders);

                gpShaders = new ShaderBundle(hostProgram, shaders);

                if (isShaderCacheEnabled)
                {
                    _gpProgramsDiskCache.Add(programCodeHash, gpShaders);

                    if (!isShaderCacheReadOnly)
                    {
                        _cacheManager.SaveProgram(ref programCodeHash, CacheHelper.CreateGuestProgramDump(shaderCacheEntries, tfd), hostProgramBinary);
                    }
                }
            }

            if (!isCached)
            {
                list = new List<ShaderBundle>();

                _gpPrograms.Add(addresses, list);
            }

            list.Add(gpShaders);

            return gpShaders;
        }

        /// <summary>
        /// Gets transform feedback state from the current GPU state.
        /// </summary>
        /// <param name="state">Current GPU state</param>
        /// <returns>Four transform feedback descriptors for the enabled TFBs, or null if TFB is disabled</returns>
        private static TransformFeedbackDescriptor[] GetTransformFeedbackDescriptors(GpuState state)
        {
            bool tfEnable = state.Get<Boolean32>(MethodOffset.TfEnable);

            if (!tfEnable)
            {
                return null;
            }

            TransformFeedbackDescriptor[] descs = new TransformFeedbackDescriptor[Constants.TotalTransformFeedbackBuffers];

            for (int i = 0; i < Constants.TotalTransformFeedbackBuffers; i++)
            {
                var tf = state.Get<TfState>(MethodOffset.TfState, i);

                int length = (int)Math.Min((uint)tf.VaryingsCount, 0x80);

                var varyingLocations = state.GetSpan(MethodOffset.TfVaryingLocations + i * 0x80, length).ToArray();

                descs[i] = new TransformFeedbackDescriptor(tf.BufferIndex, tf.Stride, varyingLocations);
            }

            return descs;
        }

        /// <summary>
        /// Checks if compute shader code in memory is equal to the cached shader.
        /// </summary>
        /// <param name="memoryManager">Memory manager used to access the GPU memory where the shader is located</param>
        /// <param name="cpShader">Cached compute shader</param>
        /// <param name="gpuVa">GPU virtual address of the shader code in memory</param>
        /// <returns>True if the code is different, false otherwise</returns>
        private static bool IsShaderEqual(MemoryManager memoryManager, ShaderBundle cpShader, ulong gpuVa)
        {
            return IsShaderEqual(memoryManager, cpShader.Shaders[0], gpuVa);
        }

        /// <summary>
        /// Checks if graphics shader code from all stages in memory are equal to the cached shaders.
        /// </summary>
        /// <param name="memoryManager">Memory manager used to access the GPU memory where the shader is located</param>
        /// <param name="gpShaders">Cached graphics shaders</param>
        /// <param name="addresses">GPU virtual addresses of all enabled shader stages</param>
        /// <returns>True if the code is different, false otherwise</returns>
        private static bool IsShaderEqual(MemoryManager memoryManager, ShaderBundle gpShaders, ShaderAddresses addresses)
        {
            for (int stage = 0; stage < gpShaders.Shaders.Length; stage++)
            {
                ShaderCodeHolder shader = gpShaders.Shaders[stage];

                ulong gpuVa = 0;

                switch (stage)
                {
                    case 0: gpuVa = addresses.Vertex;         break;
                    case 1: gpuVa = addresses.TessControl;    break;
                    case 2: gpuVa = addresses.TessEvaluation; break;
                    case 3: gpuVa = addresses.Geometry;       break;
                    case 4: gpuVa = addresses.Fragment;       break;
                }

                if (!IsShaderEqual(memoryManager, shader, gpuVa, addresses.VertexA))
                {
                    return false;
                }
            }

            return true;
        }

        /// <summary>
        /// Checks if the code of the specified cached shader is different from the code in memory.
        /// </summary>
        /// <param name="memoryManager">Memory manager used to access the GPU memory where the shader is located</param>
        /// <param name="shader">Cached shader to compare with</param>
        /// <param name="gpuVa">GPU virtual address of the binary shader code</param>
        /// <param name="gpuVaA">Optional GPU virtual address of the "Vertex A" binary shader code</param>
        /// <returns>True if the code is different, false otherwise</returns>
        private static bool IsShaderEqual(MemoryManager memoryManager, ShaderCodeHolder shader, ulong gpuVa, ulong gpuVaA = 0)
        {
            if (shader == null)
            {
                return true;
            }

            ReadOnlySpan<byte> memoryCode = memoryManager.GetSpan(gpuVa, shader.Code.Length);

            bool equals = memoryCode.SequenceEqual(shader.Code);

            if (equals && shader.Code2 != null)
            {
                memoryCode = memoryManager.GetSpan(gpuVaA, shader.Code2.Length);

                equals = memoryCode.SequenceEqual(shader.Code2);
            }

            return equals;
        }

        /// <summary>
        /// Decode the binary Maxwell shader code to a translator context.
        /// </summary>
        /// <param name="state">Current GPU state</param>
        /// <param name="gpuVa">GPU virtual address of the binary shader code</param>
        /// <param name="localSizeX">Local group size X of the computer shader</param>
        /// <param name="localSizeY">Local group size Y of the computer shader</param>
        /// <param name="localSizeZ">Local group size Z of the computer shader</param>
        /// <param name="localMemorySize">Local memory size of the compute shader</param>
        /// <param name="sharedMemorySize">Shared memory size of the compute shader</param>
        /// <returns>The generated translator context</returns>
        private TranslatorContext DecodeComputeShader(
            GpuState state,
            ulong gpuVa,
            int localSizeX,
            int localSizeY,
            int localSizeZ,
            int localMemorySize,
            int sharedMemorySize)
        {
            if (gpuVa == 0)
            {
                return null;
            }

            GpuAccessor gpuAccessor = new GpuAccessor(_context, state, localSizeX, localSizeY, localSizeZ, localMemorySize, sharedMemorySize);

            var options = new TranslationOptions(TargetLanguage.Glsl, TargetApi.OpenGL, DefaultFlags | TranslationFlags.Compute);
            return Translator.CreateContext(gpuVa, gpuAccessor, options);
        }

        /// <summary>
        /// Decode the binary Maxwell shader code to a translator context.
        /// </summary>
        /// <remarks>
        /// This will combine the "Vertex A" and "Vertex B" shader stages, if specified, into one shader.
        /// </remarks>
        /// <param name="state">Current GPU state</param>
        /// <param name="counts">Cumulative shader resource counts</param>
        /// <param name="flags">Flags that controls shader translation</param>
        /// <param name="stage">Shader stage</param>
        /// <param name="gpuVa">GPU virtual address of the shader code</param>
        /// <returns>The generated translator context</returns>
        private TranslatorContext DecodeGraphicsShader(
            GpuState state,
            TranslationCounts counts,
            TranslationFlags flags,
            ShaderStage stage,
            ulong gpuVa)
        {
            if (gpuVa == 0)
            {
                return null;
            }

            GpuAccessor gpuAccessor = new GpuAccessor(_context, state, (int)stage - 1);

            var options = new TranslationOptions(TargetLanguage.Glsl, TargetApi.OpenGL, flags);
            return Translator.CreateContext(gpuVa, gpuAccessor, options, counts);
        }

        /// <summary>
        /// Translates a previously generated translator context to something that the host API accepts.
        /// </summary>
        /// <param name="memoryManager">Memory manager used to access the GPU memory where the shader is located</param>
        /// <param name="translatorContext">Current translator context to translate</param>
        /// <param name="translatorContext2">Optional translator context of the shader that should be combined</param>
        /// <returns>Compiled graphics shader code</returns>
        private ShaderCodeHolder TranslateShader(
            MemoryManager memoryManager,
            TranslatorContext translatorContext,
            TranslatorContext translatorContext2 = null)
        {
            if (translatorContext == null)
            {
                return null;
            }

            if (translatorContext2 != null)
            {
                byte[] codeA = memoryManager.GetSpan(translatorContext2.Address, translatorContext2.Size).ToArray();
                byte[] codeB = memoryManager.GetSpan(translatorContext.Address, translatorContext.Size).ToArray();

                _dumper.Dump(codeA, compute: false, out string fullPathA, out string codePathA);
                _dumper.Dump(codeB, compute: false, out string fullPathB, out string codePathB);

                ShaderProgram program = translatorContext.Translate(out ShaderProgramInfo shaderProgramInfo, translatorContext2);

                if (fullPathA != null && fullPathB != null && codePathA != null && codePathB != null)
                {
                    program.Prepend("// " + codePathB);
                    program.Prepend("// " + fullPathB);
                    program.Prepend("// " + codePathA);
                    program.Prepend("// " + fullPathA);
                }

                return new ShaderCodeHolder(program, shaderProgramInfo, codeB, codeA);
            }
            else
            {
                byte[] code = memoryManager.GetSpan(translatorContext.Address, translatorContext.Size).ToArray();

                _dumper.Dump(code, translatorContext.Stage == ShaderStage.Compute, out string fullPath, out string codePath);

                ShaderProgram program = translatorContext.Translate(out ShaderProgramInfo shaderProgramInfo);

                if (fullPath != null && codePath != null)
                {
                    program.Prepend("// " + codePath);
                    program.Prepend("// " + fullPath);
                }

                return new ShaderCodeHolder(program, shaderProgramInfo, code);
            }
        }

        /// <summary>
        /// Disposes the shader cache, deleting all the cached shaders.
        /// It's an error to use the shader cache after disposal.
        /// </summary>
        public void Dispose()
        {
            foreach (List<ShaderBundle> list in _cpPrograms.Values)
            {
                foreach (ShaderBundle bundle in list)
                {
                    bundle.Dispose();
                }
            }

            foreach (List<ShaderBundle> list in _gpPrograms.Values)
            {
                foreach (ShaderBundle bundle in list)
                {
                    bundle.Dispose();
                }
            }

            _cacheManager?.Dispose();
        }
    }
}<|MERGE_RESOLUTION|>--- conflicted
+++ resolved
@@ -1,7 +1,6 @@
 using Ryujinx.Common;
 using Ryujinx.Common.Logging;
 using Ryujinx.Graphics.GAL;
-using Ryujinx.Graphics.Gpu.Memory;
 using Ryujinx.Graphics.Gpu.Shader.Cache;
 using Ryujinx.Graphics.Gpu.Shader.Cache.Definition;
 using Ryujinx.Graphics.Gpu.State;
@@ -11,7 +10,6 @@
 using System.Collections.Generic;
 using System.Diagnostics;
 using System.Threading;
-using System.Threading.Tasks;
 
 namespace Ryujinx.Graphics.Gpu.Shader
 {
@@ -37,11 +35,7 @@
         /// <summary>
         /// Version of the codegen (to be changed when codegen or guest format change).
         /// </summary>
-<<<<<<< HEAD
-        private const ulong ShaderCodeGenVersion = 2336;
-=======
         private const ulong ShaderCodeGenVersion = 2237;
->>>>>>> 77988bbb
 
         // Progress reporting helpers
         private volatile int _shaderCount;
@@ -108,328 +102,234 @@
                     progressReportThread.Start(progressReportEvent);
                 }
 
-                // Make sure these are initialized before doing compilation.
-                Capabilities caps = _context.Capabilities;
-
-                int maxTaskCount = Math.Min(Environment.ProcessorCount, 8);
-                int programIndex = 0;
-                List<ShaderCompileTask> activeTasks = new List<ShaderCompileTask>();
-
-                AutoResetEvent taskDoneEvent = new AutoResetEvent(false);
-
-                // This thread dispatches tasks to do shader translation, and creates programs that OpenGL will link in the background.
-                // The program link status is checked in a non-blocking manner so that multiple shaders can be compiled at once.
-
-                while (programIndex < guestProgramList.Length || activeTasks.Count > 0)
-                {
-                    if (activeTasks.Count < maxTaskCount && programIndex < guestProgramList.Length)
+                for (int programIndex = 0; programIndex < guestProgramList.Length; programIndex++)
+                {
+                    Hash128 key = guestProgramList[programIndex];
+
+                    byte[] hostProgramBinary = _cacheManager.GetHostProgramByHash(ref key);
+                    bool hasHostCache = hostProgramBinary != null;
+
+                    IProgram hostProgram = null;
+
+                    // If the program sources aren't in the cache, compile from saved guest program.
+                    byte[] guestProgram = _cacheManager.GetGuestProgramByHash(ref key);
+
+                    if (guestProgram == null)
                     {
-                        // Begin a new shader compilation.
-                        Hash128 key = guestProgramList[programIndex];
-
-                        byte[] hostProgramBinary = _cacheManager.GetHostProgramByHash(ref key);
-                        bool hasHostCache = hostProgramBinary != null;
-
-                        IProgram hostProgram = null;
-
-                        // If the program sources aren't in the cache, compile from saved guest program.
-                        byte[] guestProgram = _cacheManager.GetGuestProgramByHash(ref key);
-
-                        if (guestProgram == null)
+                        Logger.Error?.Print(LogClass.Gpu, $"Ignoring orphan shader hash {key} in cache (is the cache incomplete?)");
+
+                        // Should not happen, but if someone messed with the cache it's better to catch it.
+                        invalidEntries?.Add(key);
+
+                        continue;
+                    }
+
+                    ReadOnlySpan<byte> guestProgramReadOnlySpan = guestProgram;
+
+                    ReadOnlySpan<GuestShaderCacheEntry> cachedShaderEntries = GuestShaderCacheEntry.Parse(ref guestProgramReadOnlySpan, out GuestShaderCacheHeader fileHeader);
+
+                    if (cachedShaderEntries[0].Header.Stage == ShaderStage.Compute)
+                    {
+                        Debug.Assert(cachedShaderEntries.Length == 1);
+
+                        GuestShaderCacheEntry entry = cachedShaderEntries[0];
+
+                        HostShaderCacheEntry[] hostShaderEntries = null;
+
+                        // Try loading host shader binary.
+                        if (hasHostCache)
                         {
-                            Logger.Error?.Print(LogClass.Gpu, $"Ignoring orphan shader hash {key} in cache (is the cache incomplete?)");
-
-                            // Should not happen, but if someone messed with the cache it's better to catch it.
-                            invalidEntries?.Add(key);
-
-                            _shaderCount = ++programIndex;
-
-                            continue;
+                            hostShaderEntries = HostShaderCacheEntry.Parse(hostProgramBinary, out ReadOnlySpan<byte> hostProgramBinarySpan);
+                            hostProgramBinary = hostProgramBinarySpan.ToArray();
+                            hostProgram = _context.Renderer.LoadProgramBinary(hostProgramBinary);
                         }
 
-                        ReadOnlySpan<byte> guestProgramReadOnlySpan = guestProgram;
-
-                        ReadOnlySpan<GuestShaderCacheEntry> cachedShaderEntries = GuestShaderCacheEntry.Parse(ref guestProgramReadOnlySpan, out GuestShaderCacheHeader fileHeader);
-
-                        if (cachedShaderEntries[0].Header.Stage == ShaderStage.Compute)
+                        bool isHostProgramValid = hostProgram != null;
+
+                        ShaderProgram program;
+                        ShaderProgramInfo shaderProgramInfo;
+
+                        // Reconstruct code holder.
+                        if (isHostProgramValid)
                         {
-                            Debug.Assert(cachedShaderEntries.Length == 1);
-
-                            GuestShaderCacheEntry entry = cachedShaderEntries[0];
-
-                            HostShaderCacheEntry[] hostShaderEntries = null;
-
-                            // Try loading host shader binary.
-                            if (hasHostCache)
+                            program = new ShaderProgram(entry.Header.Stage, "");
+                            shaderProgramInfo = hostShaderEntries[0].ToShaderProgramInfo();
+                        }
+                        else
+                        {
+                            IGpuAccessor gpuAccessor = new CachedGpuAccessor(_context, entry.Code, entry.Header.GpuAccessorHeader, entry.TextureDescriptors);
+
+                            program = Translator.CreateContext(0, gpuAccessor, DefaultFlags | TranslationFlags.Compute).Translate(out shaderProgramInfo);
+                        }
+
+                        ShaderCodeHolder shader = new ShaderCodeHolder(program, shaderProgramInfo, entry.Code);
+
+                        // If the host program was rejected by the gpu driver or isn't in cache, try to build from program sources again.
+                        if (hostProgram == null)
+                        {
+                            Logger.Info?.Print(LogClass.Gpu, $"Host shader {key} got invalidated, rebuilding from guest...");
+
+                            // Compile shader and create program as the shader program binary got invalidated.
+                            shader.HostShader = _context.Renderer.CompileShader(ShaderStage.Compute, shader.Program.Code);
+                            hostProgram = _context.Renderer.CreateProgram(new IShader[] { shader.HostShader }, null);
+
+                            // As the host program was invalidated, save the new entry in the cache.
+                            hostProgramBinary = HostShaderCacheEntry.Create(hostProgram.GetBinary(), new ShaderCodeHolder[] { shader });
+
+                            if (!isReadOnly)
                             {
-                                hostShaderEntries = HostShaderCacheEntry.Parse(hostProgramBinary, out ReadOnlySpan<byte> hostProgramBinarySpan);
-                                hostProgramBinary = hostProgramBinarySpan.ToArray();
-                                hostProgram = _context.Renderer.LoadProgramBinary(hostProgramBinary);
-                            }
-
-                            ShaderCompileTask task = new ShaderCompileTask(taskDoneEvent);
-                            activeTasks.Add(task);
-
-                            task.OnCompiled(hostProgram, (bool isHostProgramValid, ShaderCompileTask task) =>
-                            {
-                                ShaderProgram program = null;
-                                ShaderProgramInfo shaderProgramInfo = null;
-
-                                if (isHostProgramValid)
+                                if (hasHostCache)
                                 {
-                                    // Reconstruct code holder.
-
-                                    program = new ShaderProgram(entry.Header.Stage, "");
-                                    shaderProgramInfo = hostShaderEntries[0].ToShaderProgramInfo();
-
-                                    ShaderCodeHolder shader = new ShaderCodeHolder(program, shaderProgramInfo, entry.Code);
-
-                                    _cpProgramsDiskCache.Add(key, new ShaderBundle(hostProgram, shader));
-
-                                    return true;
+                                    _cacheManager.ReplaceHostProgram(ref key, hostProgramBinary);
                                 }
                                 else
                                 {
-                                    // If the host program was rejected by the gpu driver or isn't in cache, try to build from program sources again.
-
-                                    Task compileTask = Task.Run(() =>
-                                    {
-                                        IGpuAccessor gpuAccessor = new CachedGpuAccessor(_context, entry.Code, entry.Header.GpuAccessorHeader, entry.TextureDescriptors);
-
-                                        var options = new TranslationOptions(TargetLanguage.Glsl, TargetApi.OpenGL, DefaultFlags | TranslationFlags.Compute);
-                                        program = Translator.CreateContext(0, gpuAccessor, options).Translate(out shaderProgramInfo);
-                                    });
-
-                                    task.OnTask(compileTask, (bool _, ShaderCompileTask task) =>
-                                    {
-                                        ShaderCodeHolder shader = new ShaderCodeHolder(program, shaderProgramInfo, entry.Code);
-
-                                        Logger.Info?.Print(LogClass.Gpu, $"Host shader {key} got invalidated, rebuilding from guest...");
-
-                                        // Compile shader and create program as the shader program binary got invalidated.
-                                        shader.HostShader = _context.Renderer.CompileShader(ShaderStage.Compute, shader.Program.Code);
-                                        hostProgram = _context.Renderer.CreateProgram(new IShader[] { shader.HostShader }, null);
-
-                                        task.OnCompiled(hostProgram, (bool isNewProgramValid, ShaderCompileTask task) =>
-                                        {
-                                            // As the host program was invalidated, save the new entry in the cache.
-                                            hostProgramBinary = HostShaderCacheEntry.Create(hostProgram.GetBinary(), new ShaderCodeHolder[] { shader });
-
-                                            if (!isReadOnly)
-                                            {
-                                                if (hasHostCache)
-                                                {
-                                                    _cacheManager.ReplaceHostProgram(ref key, hostProgramBinary);
-                                                }
-                                                else
-                                                {
-                                                    Logger.Warning?.Print(LogClass.Gpu, $"Add missing host shader {key} in cache (is the cache incomplete?)");
-
-                                                    _cacheManager.AddHostProgram(ref key, hostProgramBinary);
-                                                }
-                                            }
-
-                                            _cpProgramsDiskCache.Add(key, new ShaderBundle(hostProgram, shader));
-
-                                            return true;
-                                        });
-
-                                        return false; // Not finished: still need to compile the host program.
-                                    });
-
-                                    return false; // Not finished: translating the program.
+                                    Logger.Warning?.Print(LogClass.Gpu, $"Add missing host shader {key} in cache (is the cache incomplete?)");
+
+                                    _cacheManager.AddHostProgram(ref key, hostProgramBinary);
                                 }
-                            });
+                            }
                         }
-                        else
+
+                        _cpProgramsDiskCache.Add(key, new ShaderBundle(hostProgram, shader));
+                    }
+                    else
+                    {
+                        Debug.Assert(cachedShaderEntries.Length == Constants.ShaderStages);
+
+                        ShaderCodeHolder[] shaders = new ShaderCodeHolder[cachedShaderEntries.Length];
+                        List<ShaderProgram> shaderPrograms = new List<ShaderProgram>();
+
+                        TransformFeedbackDescriptor[] tfd = CacheHelper.ReadTransformFeedbackInformation(ref guestProgramReadOnlySpan, fileHeader);
+
+                        TranslationFlags flags = DefaultFlags;
+
+                        if (tfd != null)
                         {
-                            Debug.Assert(cachedShaderEntries.Length == Constants.ShaderStages);
-
-                            ShaderCodeHolder[] shaders = new ShaderCodeHolder[cachedShaderEntries.Length];
-                            List<ShaderProgram> shaderPrograms = new List<ShaderProgram>();
-
-                            TransformFeedbackDescriptor[] tfd = CacheHelper.ReadTransformFeedbackInformation(ref guestProgramReadOnlySpan, fileHeader);
-
-                            TranslationFlags flags = DefaultFlags;
-
-                            if (tfd != null)
+                            flags |= TranslationFlags.Feedback;
+                        }
+
+                        TranslationCounts counts = new TranslationCounts();
+
+                        HostShaderCacheEntry[] hostShaderEntries = null;
+
+                        // Try loading host shader binary.
+                        if (hasHostCache)
+                        {
+                            hostShaderEntries = HostShaderCacheEntry.Parse(hostProgramBinary, out ReadOnlySpan<byte> hostProgramBinarySpan);
+                            hostProgramBinary = hostProgramBinarySpan.ToArray();
+                            hostProgram = _context.Renderer.LoadProgramBinary(hostProgramBinary);
+                        }
+
+                        bool isHostProgramValid = hostProgram != null;
+
+                        // Reconstruct code holder.
+                        for (int i = 0; i < cachedShaderEntries.Length; i++)
+                        {
+                            GuestShaderCacheEntry entry = cachedShaderEntries[i];
+
+                            if (entry == null)
                             {
-                                flags |= TranslationFlags.Feedback;
+                                continue;
                             }
 
-                            TranslationCounts counts = new TranslationCounts();
-
-                            HostShaderCacheEntry[] hostShaderEntries = null;
-
-                            // Try loading host shader binary.
-                            if (hasHostCache)
+                            ShaderProgram program;
+
+                            if (entry.Header.SizeA != 0)
                             {
-                                hostShaderEntries = HostShaderCacheEntry.Parse(hostProgramBinary, out ReadOnlySpan<byte> hostProgramBinarySpan);
-                                hostProgramBinary = hostProgramBinarySpan.ToArray();
-                                hostProgram = _context.Renderer.LoadProgramBinary(hostProgramBinary);
+                                ShaderProgramInfo shaderProgramInfo;
+
+                                if (isHostProgramValid)
+                                {
+                                    program = new ShaderProgram(entry.Header.Stage, "");
+                                    shaderProgramInfo = hostShaderEntries[i].ToShaderProgramInfo();
+                                }
+                                else
+                                {
+                                    IGpuAccessor gpuAccessor = new CachedGpuAccessor(_context, entry.Code, entry.Header.GpuAccessorHeader, entry.TextureDescriptors);
+
+                                    TranslatorContext translatorContext = Translator.CreateContext(0, gpuAccessor, flags, counts);
+                                    TranslatorContext translatorContext2 = Translator.CreateContext((ulong)entry.Header.Size, gpuAccessor, flags | TranslationFlags.VertexA, counts);
+
+                                    program = translatorContext.Translate(out shaderProgramInfo, translatorContext2);
+                                }
+
+                                // NOTE: Vertex B comes first in the shader cache.
+                                byte[] code = entry.Code.AsSpan().Slice(0, entry.Header.Size).ToArray();
+                                byte[] code2 = entry.Code.AsSpan().Slice(entry.Header.Size, entry.Header.SizeA).ToArray();
+
+                                shaders[i] = new ShaderCodeHolder(program, shaderProgramInfo, code, code2);
                             }
-
-                            ShaderCompileTask task = new ShaderCompileTask(taskDoneEvent);
-                            activeTasks.Add(task);
-
-                            GuestShaderCacheEntry[] entries = cachedShaderEntries.ToArray();
-
-                            task.OnCompiled(hostProgram, (bool isHostProgramValid, ShaderCompileTask task) =>
+                            else
                             {
-                                Task compileTask = Task.Run(() =>
+                                ShaderProgramInfo shaderProgramInfo;
+
+                                if (isHostProgramValid)
                                 {
-                                    // Reconstruct code holder.
-                                    for (int i = 0; i < entries.Length; i++)
-                                    {
-                                        GuestShaderCacheEntry entry = entries[i];
-
-                                        if (entry == null)
-                                        {
-                                            continue;
-                                        }
-
-                                        ShaderProgram program;
-
-                                        if (entry.Header.SizeA != 0)
-                                        {
-                                            ShaderProgramInfo shaderProgramInfo;
-
-                                            if (isHostProgramValid)
-                                            {
-                                                program = new ShaderProgram(entry.Header.Stage, "");
-                                                shaderProgramInfo = hostShaderEntries[i].ToShaderProgramInfo();
-                                            }
-                                            else
-                                            {
-                                                IGpuAccessor gpuAccessor = new CachedGpuAccessor(_context, entry.Code, entry.Header.GpuAccessorHeader, entry.TextureDescriptors);
-
-                                                var options = new TranslationOptions(TargetLanguage.Glsl, TargetApi.OpenGL, flags);
-                                                var options2 = new TranslationOptions(TargetLanguage.Glsl, TargetApi.OpenGL, flags | TranslationFlags.VertexA);
-
-                                                TranslatorContext translatorContext = Translator.CreateContext(0, gpuAccessor, options, counts);
-                                                TranslatorContext translatorContext2 = Translator.CreateContext((ulong)entry.Header.Size, gpuAccessor, options2, counts);
-
-                                                program = translatorContext.Translate(out shaderProgramInfo, translatorContext2);
-                                            }
-
-                                            // NOTE: Vertex B comes first in the shader cache.
-                                            byte[] code = entry.Code.AsSpan().Slice(0, entry.Header.Size).ToArray();
-                                            byte[] code2 = entry.Code.AsSpan().Slice(entry.Header.Size, entry.Header.SizeA).ToArray();
-
-                                            shaders[i] = new ShaderCodeHolder(program, shaderProgramInfo, code, code2);
-                                        }
-                                        else
-                                        {
-                                            ShaderProgramInfo shaderProgramInfo;
-
-                                            if (isHostProgramValid)
-                                            {
-                                                program = new ShaderProgram(entry.Header.Stage, "");
-                                                shaderProgramInfo = hostShaderEntries[i].ToShaderProgramInfo();
-                                            }
-                                            else
-                                            {
-                                                IGpuAccessor gpuAccessor = new CachedGpuAccessor(_context, entry.Code, entry.Header.GpuAccessorHeader, entry.TextureDescriptors);
-
-                                                var options = new TranslationOptions(TargetLanguage.Glsl, TargetApi.OpenGL, flags);
-                                                program = Translator.CreateContext(0, gpuAccessor, options, counts).Translate(out shaderProgramInfo);
-                                            }
-
-                                            shaders[i] = new ShaderCodeHolder(program, shaderProgramInfo, entry.Code);
-                                        }
-
-                                        shaderPrograms.Add(program);
-                                    }
-                                });
-
-                                task.OnTask(compileTask, (bool _, ShaderCompileTask task) =>
+                                    program = new ShaderProgram(entry.Header.Stage, "");
+                                    shaderProgramInfo = hostShaderEntries[i].ToShaderProgramInfo();
+                                }
+                                else
                                 {
-                                    // If the host program was rejected by the gpu driver or isn't in cache, try to build from program sources again.
-                                    if (!isHostProgramValid)
-                                    {
-                                        Logger.Info?.Print(LogClass.Gpu, $"Host shader {key} got invalidated, rebuilding from guest...");
-
-                                        List<IShader> hostShaders = new List<IShader>();
-
-                                        // Compile shaders and create program as the shader program binary got invalidated.
-                                        for (int stage = 0; stage < Constants.ShaderStages; stage++)
-                                        {
-                                            ShaderProgram program = shaders[stage]?.Program;
-
-                                            if (program == null)
-                                            {
-                                                continue;
-                                            }
-
-                                            IShader hostShader = _context.Renderer.CompileShader(program.Stage, program.Code);
-
-                                            shaders[stage].HostShader = hostShader;
-
-                                            hostShaders.Add(hostShader);
-                                        }
-
-                                        hostProgram = _context.Renderer.CreateProgram(hostShaders.ToArray(), tfd);
-
-                                        task.OnCompiled(hostProgram, (bool isNewProgramValid, ShaderCompileTask task) =>
-                                        {
-                                            // As the host program was invalidated, save the new entry in the cache.
-                                            hostProgramBinary = HostShaderCacheEntry.Create(hostProgram.GetBinary(), shaders);
-
-                                            if (!isReadOnly)
-                                            {
-                                                if (hasHostCache)
-                                                {
-                                                    _cacheManager.ReplaceHostProgram(ref key, hostProgramBinary);
-                                                }
-                                                else
-                                                {
-                                                    Logger.Warning?.Print(LogClass.Gpu, $"Add missing host shader {key} in cache (is the cache incomplete?)");
-
-                                                    _cacheManager.AddHostProgram(ref key, hostProgramBinary);
-                                                }
-                                            }
-
-                                            _gpProgramsDiskCache.Add(key, new ShaderBundle(hostProgram, shaders));
-
-                                            return true;
-                                        });
-
-                                        return false; // Not finished: still need to compile the host program.
-                                    }
-                                    else
-                                    {
-                                        _gpProgramsDiskCache.Add(key, new ShaderBundle(hostProgram, shaders));
-
-                                        return true;
-                                    }
-                                });
-
-                                return false; // Not finished: translating the program.
-                            });
+                                    IGpuAccessor gpuAccessor = new CachedGpuAccessor(_context, entry.Code, entry.Header.GpuAccessorHeader, entry.TextureDescriptors);
+
+                                    program = Translator.CreateContext(0, gpuAccessor, flags, counts).Translate(out shaderProgramInfo);
+                                }
+
+                                shaders[i] = new ShaderCodeHolder(program, shaderProgramInfo, entry.Code);
+                            }
+
+                            shaderPrograms.Add(program);
                         }
 
-                        _shaderCount = ++programIndex;
+                        // If the host program was rejected by the gpu driver or isn't in cache, try to build from program sources again.
+                        if (!isHostProgramValid)
+                        {
+                            Logger.Info?.Print(LogClass.Gpu, $"Host shader {key} got invalidated, rebuilding from guest...");
+
+                            List<IShader> hostShaders = new List<IShader>();
+
+                            // Compile shaders and create program as the shader program binary got invalidated.
+                            for (int stage = 0; stage < Constants.ShaderStages; stage++)
+                            {
+                                ShaderProgram program = shaders[stage]?.Program;
+
+                                if (program == null)
+                                {
+                                    continue;
+                                }
+
+                                IShader hostShader = _context.Renderer.CompileShader(program.Stage, program.Code);
+
+                                shaders[stage].HostShader = hostShader;
+
+                                hostShaders.Add(hostShader);
+                            }
+
+                            hostProgram = _context.Renderer.CreateProgram(hostShaders.ToArray(), tfd);
+
+                            // As the host program was invalidated, save the new entry in the cache.
+                            hostProgramBinary = HostShaderCacheEntry.Create(hostProgram.GetBinary(), shaders);
+
+                            if (!isReadOnly)
+                            {
+                                if (hasHostCache)
+                                {
+                                    _cacheManager.ReplaceHostProgram(ref key, hostProgramBinary);
+                                }
+                                else
+                                {
+                                    Logger.Warning?.Print(LogClass.Gpu, $"Add missing host shader {key} in cache (is the cache incomplete?)");
+
+                                    _cacheManager.AddHostProgram(ref key, hostProgramBinary);
+                                }
+                            }
+                        }
+
+                        _gpProgramsDiskCache.Add(key, new ShaderBundle(hostProgram, shaders));
                     }
 
-                    // Process the queue.
-                    for (int i = 0; i < activeTasks.Count; i++)
-                    {
-                        ShaderCompileTask task = activeTasks[i];
-
-                        if (task.IsDone())
-                        {
-                            activeTasks.RemoveAt(i--);
-                        }
-                    }
-
-                    if (activeTasks.Count == maxTaskCount)
-                    {
-                        // Wait for a task to be done, or for 1ms.
-                        // Host shader compilation cannot signal when it is done,
-                        // so the 1ms timeout is required to poll status.
-
-                        taskDoneEvent.WaitOne(1);
-                    }
+                    _shaderCount = programIndex + 1;
                 }
 
                 if (!isReadOnly)
@@ -502,7 +402,7 @@
             {
                 foreach (ShaderBundle cachedCpShader in list)
                 {
-                    if (IsShaderEqual(state.Channel.MemoryManager, cachedCpShader, gpuVa))
+                    if (IsShaderEqual(cachedCpShader, gpuVa))
                     {
                         return cachedCpShader;
                     }
@@ -537,7 +437,7 @@
                 isShaderCacheReadOnly = _cacheManager.IsReadOnly;
 
                 // Compute hash and prepare data for shader disk cache comparison.
-                shaderCacheEntries = CacheHelper.CreateShaderCacheEntries(state.Channel.MemoryManager, shaderContexts);
+                shaderCacheEntries = CacheHelper.CreateShaderCacheEntries(_context.MemoryManager, shaderContexts);
                 programCodeHash = CacheHelper.ComputeGuestHashFromCache(shaderCacheEntries);
             }
 
@@ -552,13 +452,11 @@
                 }
 
                 // The shader isn't currently cached, translate it and compile it.
-                ShaderCodeHolder shader = TranslateShader(state.Channel.MemoryManager, shaderContexts[0]);
+                ShaderCodeHolder shader = TranslateShader(shaderContexts[0]);
 
                 shader.HostShader = _context.Renderer.CompileShader(ShaderStage.Compute, shader.Program.Code);
 
                 IProgram hostProgram = _context.Renderer.CreateProgram(new IShader[] { shader.HostShader }, null);
-
-                hostProgram.CheckProgramLink(true);
 
                 byte[] hostProgramBinary = HostShaderCacheEntry.Create(hostProgram.GetBinary(), new ShaderCodeHolder[] { shader });
 
@@ -605,7 +503,7 @@
             {
                 foreach (ShaderBundle cachedGpShaders in list)
                 {
-                    if (IsShaderEqual(state.Channel.MemoryManager, cachedGpShaders, addresses))
+                    if (IsShaderEqual(cachedGpShaders, addresses))
                     {
                         return cachedGpShaders;
                     }
@@ -657,7 +555,7 @@
                 isShaderCacheReadOnly = _cacheManager.IsReadOnly;
 
                 // Compute hash and prepare data for shader disk cache comparison.
-                shaderCacheEntries = CacheHelper.CreateShaderCacheEntries(state.Channel.MemoryManager, shaderContexts);
+                shaderCacheEntries = CacheHelper.CreateShaderCacheEntries(_context.MemoryManager, shaderContexts);
                 programCodeHash = CacheHelper.ComputeGuestHashFromCache(shaderCacheEntries, tfd);
             }
 
@@ -674,11 +572,11 @@
                 // The shader isn't currently cached, translate it and compile it.
                 ShaderCodeHolder[] shaders = new ShaderCodeHolder[Constants.ShaderStages];
 
-                shaders[0] = TranslateShader(state.Channel.MemoryManager, shaderContexts[1], shaderContexts[0]);
-                shaders[1] = TranslateShader(state.Channel.MemoryManager, shaderContexts[2]);
-                shaders[2] = TranslateShader(state.Channel.MemoryManager, shaderContexts[3]);
-                shaders[3] = TranslateShader(state.Channel.MemoryManager, shaderContexts[4]);
-                shaders[4] = TranslateShader(state.Channel.MemoryManager, shaderContexts[5]);
+                shaders[0] = TranslateShader(shaderContexts[1], shaderContexts[0]);
+                shaders[1] = TranslateShader(shaderContexts[2]);
+                shaders[2] = TranslateShader(shaderContexts[3]);
+                shaders[3] = TranslateShader(shaderContexts[4]);
+                shaders[4] = TranslateShader(shaderContexts[5]);
 
                 List<IShader> hostShaders = new List<IShader>();
 
@@ -700,8 +598,6 @@
 
                 IProgram hostProgram = _context.Renderer.CreateProgram(hostShaders.ToArray(), tfd);
 
-                hostProgram.CheckProgramLink(true);
-
                 byte[] hostProgramBinary = HostShaderCacheEntry.Create(hostProgram.GetBinary(), shaders);
 
                 gpShaders = new ShaderBundle(hostProgram, shaders);
@@ -734,7 +630,7 @@
         /// </summary>
         /// <param name="state">Current GPU state</param>
         /// <returns>Four transform feedback descriptors for the enabled TFBs, or null if TFB is disabled</returns>
-        private static TransformFeedbackDescriptor[] GetTransformFeedbackDescriptors(GpuState state)
+        private TransformFeedbackDescriptor[] GetTransformFeedbackDescriptors(GpuState state)
         {
             bool tfEnable = state.Get<Boolean32>(MethodOffset.TfEnable);
 
@@ -762,23 +658,21 @@
         /// <summary>
         /// Checks if compute shader code in memory is equal to the cached shader.
         /// </summary>
-        /// <param name="memoryManager">Memory manager used to access the GPU memory where the shader is located</param>
         /// <param name="cpShader">Cached compute shader</param>
         /// <param name="gpuVa">GPU virtual address of the shader code in memory</param>
         /// <returns>True if the code is different, false otherwise</returns>
-        private static bool IsShaderEqual(MemoryManager memoryManager, ShaderBundle cpShader, ulong gpuVa)
-        {
-            return IsShaderEqual(memoryManager, cpShader.Shaders[0], gpuVa);
+        private bool IsShaderEqual(ShaderBundle cpShader, ulong gpuVa)
+        {
+            return IsShaderEqual(cpShader.Shaders[0], gpuVa);
         }
 
         /// <summary>
         /// Checks if graphics shader code from all stages in memory are equal to the cached shaders.
         /// </summary>
-        /// <param name="memoryManager">Memory manager used to access the GPU memory where the shader is located</param>
         /// <param name="gpShaders">Cached graphics shaders</param>
         /// <param name="addresses">GPU virtual addresses of all enabled shader stages</param>
         /// <returns>True if the code is different, false otherwise</returns>
-        private static bool IsShaderEqual(MemoryManager memoryManager, ShaderBundle gpShaders, ShaderAddresses addresses)
+        private bool IsShaderEqual(ShaderBundle gpShaders, ShaderAddresses addresses)
         {
             for (int stage = 0; stage < gpShaders.Shaders.Length; stage++)
             {
@@ -795,7 +689,7 @@
                     case 4: gpuVa = addresses.Fragment;       break;
                 }
 
-                if (!IsShaderEqual(memoryManager, shader, gpuVa, addresses.VertexA))
+                if (!IsShaderEqual(shader, gpuVa, addresses.VertexA))
                 {
                     return false;
                 }
@@ -807,25 +701,24 @@
         /// <summary>
         /// Checks if the code of the specified cached shader is different from the code in memory.
         /// </summary>
-        /// <param name="memoryManager">Memory manager used to access the GPU memory where the shader is located</param>
         /// <param name="shader">Cached shader to compare with</param>
         /// <param name="gpuVa">GPU virtual address of the binary shader code</param>
         /// <param name="gpuVaA">Optional GPU virtual address of the "Vertex A" binary shader code</param>
         /// <returns>True if the code is different, false otherwise</returns>
-        private static bool IsShaderEqual(MemoryManager memoryManager, ShaderCodeHolder shader, ulong gpuVa, ulong gpuVaA = 0)
+        private bool IsShaderEqual(ShaderCodeHolder shader, ulong gpuVa, ulong gpuVaA = 0)
         {
             if (shader == null)
             {
                 return true;
             }
 
-            ReadOnlySpan<byte> memoryCode = memoryManager.GetSpan(gpuVa, shader.Code.Length);
+            ReadOnlySpan<byte> memoryCode = _context.MemoryManager.GetSpan(gpuVa, shader.Code.Length);
 
             bool equals = memoryCode.SequenceEqual(shader.Code);
 
             if (equals && shader.Code2 != null)
             {
-                memoryCode = memoryManager.GetSpan(gpuVaA, shader.Code2.Length);
+                memoryCode = _context.MemoryManager.GetSpan(gpuVaA, shader.Code2.Length);
 
                 equals = memoryCode.SequenceEqual(shader.Code2);
             }
@@ -860,8 +753,7 @@
 
             GpuAccessor gpuAccessor = new GpuAccessor(_context, state, localSizeX, localSizeY, localSizeZ, localMemorySize, sharedMemorySize);
 
-            var options = new TranslationOptions(TargetLanguage.Glsl, TargetApi.OpenGL, DefaultFlags | TranslationFlags.Compute);
-            return Translator.CreateContext(gpuVa, gpuAccessor, options);
+            return Translator.CreateContext(gpuVa, gpuAccessor, DefaultFlags | TranslationFlags.Compute);
         }
 
         /// <summary>
@@ -890,21 +782,16 @@
 
             GpuAccessor gpuAccessor = new GpuAccessor(_context, state, (int)stage - 1);
 
-            var options = new TranslationOptions(TargetLanguage.Glsl, TargetApi.OpenGL, flags);
-            return Translator.CreateContext(gpuVa, gpuAccessor, options, counts);
+            return Translator.CreateContext(gpuVa, gpuAccessor, flags, counts);
         }
 
         /// <summary>
         /// Translates a previously generated translator context to something that the host API accepts.
         /// </summary>
-        /// <param name="memoryManager">Memory manager used to access the GPU memory where the shader is located</param>
         /// <param name="translatorContext">Current translator context to translate</param>
         /// <param name="translatorContext2">Optional translator context of the shader that should be combined</param>
         /// <returns>Compiled graphics shader code</returns>
-        private ShaderCodeHolder TranslateShader(
-            MemoryManager memoryManager,
-            TranslatorContext translatorContext,
-            TranslatorContext translatorContext2 = null)
+        private ShaderCodeHolder TranslateShader(TranslatorContext translatorContext, TranslatorContext translatorContext2 = null)
         {
             if (translatorContext == null)
             {
@@ -913,8 +800,8 @@
 
             if (translatorContext2 != null)
             {
-                byte[] codeA = memoryManager.GetSpan(translatorContext2.Address, translatorContext2.Size).ToArray();
-                byte[] codeB = memoryManager.GetSpan(translatorContext.Address, translatorContext.Size).ToArray();
+                byte[] codeA = _context.MemoryManager.GetSpan(translatorContext2.Address, translatorContext2.Size).ToArray();
+                byte[] codeB = _context.MemoryManager.GetSpan(translatorContext.Address, translatorContext.Size).ToArray();
 
                 _dumper.Dump(codeA, compute: false, out string fullPathA, out string codePathA);
                 _dumper.Dump(codeB, compute: false, out string fullPathB, out string codePathB);
@@ -933,7 +820,7 @@
             }
             else
             {
-                byte[] code = memoryManager.GetSpan(translatorContext.Address, translatorContext.Size).ToArray();
+                byte[] code = _context.MemoryManager.GetSpan(translatorContext.Address, translatorContext.Size).ToArray();
 
                 _dumper.Dump(code, translatorContext.Stage == ShaderStage.Compute, out string fullPath, out string codePath);
 

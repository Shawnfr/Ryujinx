using Ryujinx.Common;
using Ryujinx.Graphics.Gpu.State;
using Ryujinx.Graphics.Texture;
using System;
using System.Runtime.Intrinsics;

namespace Ryujinx.Graphics.Gpu.Engine
{
    partial class Methods
    {
        enum CopyFlags
        {
            SrcLinear = 1 << 7,
            DstLinear = 1 << 8,
            MultiLineEnable = 1 << 9,
            RemapEnable = 1 << 10
        }

        /// <summary>
        /// Determine if a buffer-to-texture region covers the entirety of a texture.
        /// </summary>
        /// <param name="cbp">Copy command parameters</param>
        /// <param name="tex">Texture to compare</param>
        /// <param name="linear">True if the texture is linear, false if block linear</param>
        /// <param name="bpp">Texture bytes per pixel</param>
        /// <param name="stride">Texture stride</param>
        /// <returns></returns>
        private bool IsTextureCopyComplete(CopyBufferParams cbp, CopyBufferTexture tex, bool linear, int bpp, int stride)
        {
            if (linear)
            {
                int alignWidth = Constants.StrideAlignment / bpp;
                return tex.RegionX == 0 &&
                       tex.RegionY == 0 &&
                       stride / bpp == BitUtils.AlignUp(cbp.XCount, alignWidth);
            }
            else
            {
                int alignWidth = Constants.GobAlignment / bpp;
                return tex.RegionX == 0 &&
                       tex.RegionY == 0 &&
                       tex.Width == BitUtils.AlignUp(cbp.XCount, alignWidth) &&
                       tex.Height == cbp.YCount;
            }
        }

        /// <summary>
        /// Performs a buffer to buffer, or buffer to texture copy.
        /// </summary>
        /// <param name="state">Current GPU state</param>
        /// <param name="argument">Method call argument</param>
        private void CopyBuffer(GpuState state, int argument)
        {
            var cbp = state.Get<CopyBufferParams>(MethodOffset.CopyBufferParams);

            var swizzle = state.Get<CopyBufferSwizzle>(MethodOffset.CopyBufferSwizzle);

            CopyFlags copyFlags = (CopyFlags)argument;

            bool srcLinear = copyFlags.HasFlag(CopyFlags.SrcLinear);
            bool dstLinear = copyFlags.HasFlag(CopyFlags.DstLinear);
            bool copy2D    = copyFlags.HasFlag(CopyFlags.MultiLineEnable);
            bool remap     = copyFlags.HasFlag(CopyFlags.RemapEnable);

            int size = cbp.XCount;

            if (size == 0)
            {
                return;
            }

<<<<<<< HEAD
            FlushUboDirty(state.Channel.MemoryManager);
=======
            FlushUboDirty();
>>>>>>> a336a56a

            if (copy2D)
            {
                // Buffer to texture copy.
                int srcBpp = remap ? swizzle.UnpackSrcComponentsCount() * swizzle.UnpackComponentSize() : 1;
                int dstBpp = remap ? swizzle.UnpackDstComponentsCount() * swizzle.UnpackComponentSize() : 1;

                var dst = state.Get<CopyBufferTexture>(MethodOffset.CopyBufferDstTexture);
                var src = state.Get<CopyBufferTexture>(MethodOffset.CopyBufferSrcTexture);

                var srcCalculator = new OffsetCalculator(
                    src.Width,
                    src.Height,
                    cbp.SrcStride,
                    srcLinear,
                    src.MemoryLayout.UnpackGobBlocksInY(),
                    src.MemoryLayout.UnpackGobBlocksInZ(),
                    srcBpp);

                var dstCalculator = new OffsetCalculator(
                    dst.Width,
                    dst.Height,
                    cbp.DstStride,
                    dstLinear,
                    dst.MemoryLayout.UnpackGobBlocksInY(),
                    dst.MemoryLayout.UnpackGobBlocksInZ(),
                    dstBpp);

                ulong srcBaseAddress = state.Channel.MemoryManager.Translate(cbp.SrcAddress.Pack());
                ulong dstBaseAddress = state.Channel.MemoryManager.Translate(cbp.DstAddress.Pack());

                (int srcBaseOffset, int srcSize) = srcCalculator.GetRectangleRange(src.RegionX, src.RegionY, cbp.XCount, cbp.YCount);
                (int dstBaseOffset, int dstSize) = dstCalculator.GetRectangleRange(dst.RegionX, dst.RegionY, cbp.XCount, cbp.YCount);

                ReadOnlySpan<byte> srcSpan = state.Channel.MemoryManager.Physical.GetSpan(srcBaseAddress + (ulong)srcBaseOffset, srcSize, true);
                Span<byte> dstSpan         = state.Channel.MemoryManager.Physical.GetSpan(dstBaseAddress + (ulong)dstBaseOffset, dstSize).ToArray();

                bool completeSource = IsTextureCopyComplete(cbp, src, srcLinear, srcBpp, cbp.SrcStride);
                bool completeDest   = IsTextureCopyComplete(cbp, dst, dstLinear, dstBpp, cbp.DstStride);

                if (completeSource && completeDest)
                {
                    Image.Texture target = state.Channel.MemoryManager.Physical.TextureCache.FindTexture(
                        state.Channel.MemoryManager,
                        dst,
                        cbp,
                        swizzle,
                        dstLinear);

                    if (target != null)
                    {
                        ReadOnlySpan<byte> data;
                        if (srcLinear)
                        {
                            data = LayoutConverter.ConvertLinearStridedToLinear(
                                target.Info.Width,
                                target.Info.Height,
                                1,
                                1,
                                cbp.SrcStride,
                                target.Info.FormatInfo.BytesPerPixel,
                                srcSpan);
                        }
                        else
                        {
                            data = LayoutConverter.ConvertBlockLinearToLinear(
                                src.Width,
                                src.Height,
                                1,
                                target.Info.Levels,
                                1,
                                1,
                                1,
                                srcBpp,
                                src.MemoryLayout.UnpackGobBlocksInY(),
                                src.MemoryLayout.UnpackGobBlocksInZ(),
                                1,
                                new SizeInfo((int)target.Size),
                                srcSpan);
                        }

                        target.SetData(data);
                        target.SignalModified();

                        return;
                    }
                    else if (srcCalculator.LayoutMatches(dstCalculator))
                    {
                        srcSpan.CopyTo(dstSpan); // No layout conversion has to be performed, just copy the data entirely.

                        state.Channel.MemoryManager.Physical.Write(dstBaseAddress + (ulong)dstBaseOffset, dstSpan);

                        return;
                    }
                }

                unsafe bool Convert<T>(Span<byte> dstSpan, ReadOnlySpan<byte> srcSpan) where T : unmanaged
                {
                    fixed (byte* dstPtr = dstSpan, srcPtr = srcSpan)
                    {
                        byte* dstBase = dstPtr - dstBaseOffset; // Layout offset is relative to the base, so we need to subtract the span's offset.
                        byte* srcBase = srcPtr - srcBaseOffset;

                        for (int y = 0; y < cbp.YCount; y++)
                        {
                            srcCalculator.SetY(src.RegionY + y);
                            dstCalculator.SetY(dst.RegionY + y);

                            for (int x = 0; x < cbp.XCount; x++)
                            {
                                int srcOffset = srcCalculator.GetOffset(src.RegionX + x);
                                int dstOffset = dstCalculator.GetOffset(dst.RegionX + x);

                                *(T*)(dstBase + dstOffset) = *(T*)(srcBase + srcOffset);
                            }
                        }
                    }
                    return true;
                }

                bool _ = srcBpp switch
                {
                    1 => Convert<byte>(dstSpan, srcSpan),
                    2 => Convert<ushort>(dstSpan, srcSpan),
                    4 => Convert<uint>(dstSpan, srcSpan),
                    8 => Convert<ulong>(dstSpan, srcSpan),
                    12 => Convert<Bpp12Pixel>(dstSpan, srcSpan),
                    16 => Convert<Vector128<byte>>(dstSpan, srcSpan),
                    _ => throw new NotSupportedException($"Unable to copy ${srcBpp} bpp pixel format.")
                };

                state.Channel.MemoryManager.Physical.Write(dstBaseAddress + (ulong)dstBaseOffset, dstSpan);
            }
            else
            {
                if (remap &&
                    swizzle.UnpackDstX() == BufferSwizzleComponent.ConstA &&
                    swizzle.UnpackDstY() == BufferSwizzleComponent.ConstA &&
                    swizzle.UnpackDstZ() == BufferSwizzleComponent.ConstA &&
                    swizzle.UnpackDstW() == BufferSwizzleComponent.ConstA &&
                    swizzle.UnpackSrcComponentsCount() == 1 &&
                    swizzle.UnpackDstComponentsCount() == 1 &&
                    swizzle.UnpackComponentSize() == 4)
                {
                    // Fast path for clears when remap is enabled.
                    state.Channel.MemoryManager.Physical.BufferCache.ClearBuffer(
                        state.Channel.MemoryManager,
                        cbp.DstAddress,
                        (uint)size * 4,
                        state.Get<uint>(MethodOffset.CopyBufferConstA));
                }
                else
                {
                    // TODO: Implement remap functionality.
                    // Buffer to buffer copy.
                    state.Channel.MemoryManager.Physical.BufferCache.CopyBuffer(
                        state.Channel.MemoryManager,
                        cbp.SrcAddress,
                        cbp.DstAddress,
                        (uint)size);
                }
            }
        }
    }
}<|MERGE_RESOLUTION|>--- conflicted
+++ resolved
@@ -69,11 +69,7 @@
                 return;
             }
 
-<<<<<<< HEAD
-            FlushUboDirty(state.Channel.MemoryManager);
-=======
             FlushUboDirty();
->>>>>>> a336a56a
 
             if (copy2D)
             {
@@ -102,27 +98,21 @@
                     dst.MemoryLayout.UnpackGobBlocksInZ(),
                     dstBpp);
 
-                ulong srcBaseAddress = state.Channel.MemoryManager.Translate(cbp.SrcAddress.Pack());
-                ulong dstBaseAddress = state.Channel.MemoryManager.Translate(cbp.DstAddress.Pack());
+                ulong srcBaseAddress = _context.MemoryManager.Translate(cbp.SrcAddress.Pack());
+                ulong dstBaseAddress = _context.MemoryManager.Translate(cbp.DstAddress.Pack());
 
                 (int srcBaseOffset, int srcSize) = srcCalculator.GetRectangleRange(src.RegionX, src.RegionY, cbp.XCount, cbp.YCount);
                 (int dstBaseOffset, int dstSize) = dstCalculator.GetRectangleRange(dst.RegionX, dst.RegionY, cbp.XCount, cbp.YCount);
 
-                ReadOnlySpan<byte> srcSpan = state.Channel.MemoryManager.Physical.GetSpan(srcBaseAddress + (ulong)srcBaseOffset, srcSize, true);
-                Span<byte> dstSpan         = state.Channel.MemoryManager.Physical.GetSpan(dstBaseAddress + (ulong)dstBaseOffset, dstSize).ToArray();
+                ReadOnlySpan<byte> srcSpan = _context.PhysicalMemory.GetSpan(srcBaseAddress + (ulong)srcBaseOffset, srcSize, true);
+                Span<byte> dstSpan         = _context.PhysicalMemory.GetSpan(dstBaseAddress + (ulong)dstBaseOffset, dstSize).ToArray();
 
                 bool completeSource = IsTextureCopyComplete(cbp, src, srcLinear, srcBpp, cbp.SrcStride);
                 bool completeDest   = IsTextureCopyComplete(cbp, dst, dstLinear, dstBpp, cbp.DstStride);
 
                 if (completeSource && completeDest)
                 {
-                    Image.Texture target = state.Channel.MemoryManager.Physical.TextureCache.FindTexture(
-                        state.Channel.MemoryManager,
-                        dst,
-                        cbp,
-                        swizzle,
-                        dstLinear);
-
+                    Image.Texture target = TextureManager.FindTexture(dst, cbp, swizzle, dstLinear);
                     if (target != null)
                     {
                         ReadOnlySpan<byte> data;
@@ -164,7 +154,7 @@
                     {
                         srcSpan.CopyTo(dstSpan); // No layout conversion has to be performed, just copy the data entirely.
 
-                        state.Channel.MemoryManager.Physical.Write(dstBaseAddress + (ulong)dstBaseOffset, dstSpan);
+                        _context.PhysicalMemory.Write(dstBaseAddress + (ulong)dstBaseOffset, dstSpan);
 
                         return;
                     }
@@ -205,7 +195,7 @@
                     _ => throw new NotSupportedException($"Unable to copy ${srcBpp} bpp pixel format.")
                 };
 
-                state.Channel.MemoryManager.Physical.Write(dstBaseAddress + (ulong)dstBaseOffset, dstSpan);
+                _context.PhysicalMemory.Write(dstBaseAddress + (ulong)dstBaseOffset, dstSpan);
             }
             else
             {
@@ -219,21 +209,13 @@
                     swizzle.UnpackComponentSize() == 4)
                 {
                     // Fast path for clears when remap is enabled.
-                    state.Channel.MemoryManager.Physical.BufferCache.ClearBuffer(
-                        state.Channel.MemoryManager,
-                        cbp.DstAddress,
-                        (uint)size * 4,
-                        state.Get<uint>(MethodOffset.CopyBufferConstA));
+                    BufferManager.ClearBuffer(cbp.DstAddress, (uint)size * 4, state.Get<uint>(MethodOffset.CopyBufferConstA));
                 }
                 else
                 {
                     // TODO: Implement remap functionality.
                     // Buffer to buffer copy.
-                    state.Channel.MemoryManager.Physical.BufferCache.CopyBuffer(
-                        state.Channel.MemoryManager,
-                        cbp.SrcAddress,
-                        cbp.DstAddress,
-                        (uint)size);
+                    BufferManager.CopyBuffer(cbp.SrcAddress, cbp.DstAddress, (uint)size);
                 }
             }
         }

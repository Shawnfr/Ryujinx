﻿using System;
using System.Collections.Concurrent;
using System.Runtime.CompilerServices;
using System.Runtime.InteropServices;
using System.Threading;

namespace Ryujinx.Graphics.Gpu.Engine.GPFifo
{
    /// <summary>
    /// Represents a GPU General Purpose FIFO device.
    /// </summary>
    public sealed class GPFifoDevice : IDisposable
    {
        /// <summary>
        /// Indicates if the command buffer has pre-fetch enabled.
        /// </summary>
        private enum CommandBufferType
        {
            Prefetch,
            NoPrefetch
        }

        /// <summary>
        /// Command buffer data.
        /// </summary>
        private struct CommandBuffer
        {
            /// <summary>
            /// Processor used to process the command buffer. Contains channel state.
            /// </summary>
            public GPFifoProcessor Processor;

            /// <summary>
            /// The type of the command buffer.
            /// </summary>
            public CommandBufferType Type;

            /// <summary>
            /// Fetched data.
            /// </summary>
            public int[] Words;

            /// <summary>
            /// The GPFIFO entry address (used in <see cref="CommandBufferType.NoPrefetch"/> mode).
            /// </summary>
            public ulong EntryAddress;

            /// <summary>
            /// The count of entries inside this GPFIFO entry.
            /// </summary>
            public uint EntryCount;

            /// <summary>
            /// Fetch the command buffer.
            /// </summary>
            /// <param name="flush">If true, flushes potential GPU written data before reading the command buffer</param>
            public void Fetch(GpuContext context, bool flush = true)
            {
                if (Words == null)
                {
                    Words = MemoryMarshal.Cast<byte, int>(context.MemoryManager.GetSpan(EntryAddress, (int)EntryCount * 4, flush)).ToArray();
                }
            }
        }

        private readonly ConcurrentQueue<CommandBuffer> _commandBufferQueue;

        private CommandBuffer _currentCommandBuffer;
        private GPFifoProcessor _prevChannelProcessor;

        private readonly bool _ibEnable;
        private readonly GpuContext _context;
        private readonly AutoResetEvent _event;

        private bool _interrupt;
        private int _flushSkips;

        /// <summary>
        /// Creates a new instance of the GPU General Purpose FIFO device.
        /// </summary>
        /// <param name="context">GPU context that the GPFIFO belongs to</param>
        internal GPFifoDevice(GpuContext context)
        {
            _commandBufferQueue = new ConcurrentQueue<CommandBuffer>();
            _ibEnable = true;
            _context = context;
            _event = new AutoResetEvent(false);
        }

        /// <summary>
        /// Signal the FIFO that there are new entries to process.
        /// </summary>
        public void SignalNewEntries()
        {
            _event.Set();
        }

        /// <summary>
        /// Push a GPFIFO entry in the form of a prefetched command buffer.
        /// It is intended to be used by nvservices to handle special cases.
        /// </summary>
        /// <param name="processor">Processor used to process <paramref name="commandBuffer"/></param>
        /// <param name="commandBuffer">The command buffer containing the prefetched commands</param>
        internal void PushHostCommandBuffer(GPFifoProcessor processor, int[] commandBuffer)
        {
            _commandBufferQueue.Enqueue(new CommandBuffer
            {
                Processor = processor,
                Type = CommandBufferType.Prefetch,
                Words = commandBuffer,
                EntryAddress = ulong.MaxValue,
                EntryCount = (uint)commandBuffer.Length
            });
        }

        /// <summary>
        /// Create a CommandBuffer from a GPFIFO entry.
        /// </summary>
        /// <param name="processor">Processor used to process the command buffer pointed to by <paramref name="entry"/></param>
        /// <param name="entry">The GPFIFO entry</param>
        /// <returns>A new CommandBuffer based on the GPFIFO entry</returns>
        private static CommandBuffer CreateCommandBuffer(GPFifoProcessor processor, GPEntry entry)
        {
            CommandBufferType type = CommandBufferType.Prefetch;

            if (entry.Entry1Sync == Entry1Sync.Wait)
            {
                type = CommandBufferType.NoPrefetch;
            }

            ulong startAddress = ((ulong)entry.Entry0Get << 2) | ((ulong)entry.Entry1GetHi << 32);

            return new CommandBuffer
            {
                Processor = processor,
                Type = type,
                Words = null,
                EntryAddress = startAddress,
                EntryCount = (uint)entry.Entry1Length
            };
        }

        /// <summary>
        /// Pushes GPFIFO entries.
        /// </summary>
        /// <param name="processor">Processor used to process the command buffers pointed to by <paramref name="entries"/></param>
        /// <param name="entries">GPFIFO entries</param>
        internal void PushEntries(GPFifoProcessor processor, ReadOnlySpan<ulong> entries)
        {
            bool beforeBarrier = true;

            for (int index = 0; index < entries.Length; index++)
            {
                ulong entry = entries[index];

                CommandBuffer commandBuffer = CreateCommandBuffer(processor, Unsafe.As<ulong, GPEntry>(ref entry));

                if (beforeBarrier && commandBuffer.Type == CommandBufferType.Prefetch)
                {
                    commandBuffer.Fetch(_context);
                }

                if (commandBuffer.Type == CommandBufferType.NoPrefetch)
                {
                    beforeBarrier = false;
                }

                _commandBufferQueue.Enqueue(commandBuffer);
            }
        }

        /// <summary>
        /// Waits until commands are pushed to the FIFO.
        /// </summary>
        /// <returns>True if commands were received, false if wait timed out</returns>
        public bool WaitForCommands()
        {
            return !_commandBufferQueue.IsEmpty || (_event.WaitOne(8) && !_commandBufferQueue.IsEmpty);
        }

        /// <summary>
        /// Processes commands pushed to the FIFO.
        /// </summary>
        public void DispatchCalls()
        {
            // Use this opportunity to also dispose any pending channels that were closed.
            _context.DisposePendingChannels();

            // Process command buffers.
            while (_ibEnable && !_interrupt && _commandBufferQueue.TryDequeue(out CommandBuffer entry))
            {
                bool flushCommandBuffer = true;

                if (_flushSkips != 0)
                {
                    _flushSkips--;
                    flushCommandBuffer = false;
                }

                _currentCommandBuffer = entry;
                _currentCommandBuffer.Fetch(_context, flushCommandBuffer);

<<<<<<< HEAD
                // If we are changing the current channel,
                // we need to force all the host state to be updated.
                if (_prevChannelProcessor != entry.Processor)
                {
                    _prevChannelProcessor = entry.Processor;
                    entry.Processor.ForceAllDirty();
                }

                entry.Processor.Process(_currentCommandBuffer.Words);
=======
                _processor.Process(entry.EntryAddress, _currentCommandBuffer.Words);
>>>>>>> 60035252
            }

            _interrupt = false;
        }

        /// <summary>
        /// Sets the number of flushes that should be skipped for subsequent command buffers.
        /// </summary>
        /// <remarks>
        /// This can improve performance when command buffer data only needs to be consumed by the GPU.
        /// </remarks>
        /// <param name="count">The amount of flushes that should be skipped</param>
        internal void SetFlushSkips(int count)
        {
            _flushSkips = count;
        }

        /// <summary>
        /// Interrupts command processing. This will break out of the DispatchCalls loop.
        /// </summary>
        public void Interrupt()
        {
            _interrupt = true;
        }

        /// <summary>
        /// Disposes of resources used for GPFifo command processing.
        /// </summary>
        public void Dispose() => _event.Dispose();
    }
}<|MERGE_RESOLUTION|>--- conflicted
+++ resolved
@@ -26,11 +26,6 @@
         private struct CommandBuffer
         {
             /// <summary>
-            /// Processor used to process the command buffer. Contains channel state.
-            /// </summary>
-            public GPFifoProcessor Processor;
-
-            /// <summary>
             /// The type of the command buffer.
             /// </summary>
             public CommandBufferType Type;
@@ -66,11 +61,11 @@
         private readonly ConcurrentQueue<CommandBuffer> _commandBufferQueue;
 
         private CommandBuffer _currentCommandBuffer;
-        private GPFifoProcessor _prevChannelProcessor;
 
         private readonly bool _ibEnable;
         private readonly GpuContext _context;
         private readonly AutoResetEvent _event;
+        private readonly GPFifoProcessor _processor;
 
         private bool _interrupt;
         private int _flushSkips;
@@ -85,6 +80,8 @@
             _ibEnable = true;
             _context = context;
             _event = new AutoResetEvent(false);
+
+            _processor = new GPFifoProcessor(context);
         }
 
         /// <summary>
@@ -99,13 +96,11 @@
         /// Push a GPFIFO entry in the form of a prefetched command buffer.
         /// It is intended to be used by nvservices to handle special cases.
         /// </summary>
-        /// <param name="processor">Processor used to process <paramref name="commandBuffer"/></param>
         /// <param name="commandBuffer">The command buffer containing the prefetched commands</param>
-        internal void PushHostCommandBuffer(GPFifoProcessor processor, int[] commandBuffer)
+        public void PushHostCommandBuffer(int[] commandBuffer)
         {
             _commandBufferQueue.Enqueue(new CommandBuffer
             {
-                Processor = processor,
                 Type = CommandBufferType.Prefetch,
                 Words = commandBuffer,
                 EntryAddress = ulong.MaxValue,
@@ -116,10 +111,9 @@
         /// <summary>
         /// Create a CommandBuffer from a GPFIFO entry.
         /// </summary>
-        /// <param name="processor">Processor used to process the command buffer pointed to by <paramref name="entry"/></param>
         /// <param name="entry">The GPFIFO entry</param>
         /// <returns>A new CommandBuffer based on the GPFIFO entry</returns>
-        private static CommandBuffer CreateCommandBuffer(GPFifoProcessor processor, GPEntry entry)
+        private CommandBuffer CreateCommandBuffer(GPEntry entry)
         {
             CommandBufferType type = CommandBufferType.Prefetch;
 
@@ -132,7 +126,6 @@
 
             return new CommandBuffer
             {
-                Processor = processor,
                 Type = type,
                 Words = null,
                 EntryAddress = startAddress,
@@ -143,9 +136,8 @@
         /// <summary>
         /// Pushes GPFIFO entries.
         /// </summary>
-        /// <param name="processor">Processor used to process the command buffers pointed to by <paramref name="entries"/></param>
         /// <param name="entries">GPFIFO entries</param>
-        internal void PushEntries(GPFifoProcessor processor, ReadOnlySpan<ulong> entries)
+        public void PushEntries(ReadOnlySpan<ulong> entries)
         {
             bool beforeBarrier = true;
 
@@ -153,7 +145,7 @@
             {
                 ulong entry = entries[index];
 
-                CommandBuffer commandBuffer = CreateCommandBuffer(processor, Unsafe.As<ulong, GPEntry>(ref entry));
+                CommandBuffer commandBuffer = CreateCommandBuffer(Unsafe.As<ulong, GPEntry>(ref entry));
 
                 if (beforeBarrier && commandBuffer.Type == CommandBufferType.Prefetch)
                 {
@@ -183,10 +175,6 @@
         /// </summary>
         public void DispatchCalls()
         {
-            // Use this opportunity to also dispose any pending channels that were closed.
-            _context.DisposePendingChannels();
-
-            // Process command buffers.
             while (_ibEnable && !_interrupt && _commandBufferQueue.TryDequeue(out CommandBuffer entry))
             {
                 bool flushCommandBuffer = true;
@@ -200,19 +188,7 @@
                 _currentCommandBuffer = entry;
                 _currentCommandBuffer.Fetch(_context, flushCommandBuffer);
 
-<<<<<<< HEAD
-                // If we are changing the current channel,
-                // we need to force all the host state to be updated.
-                if (_prevChannelProcessor != entry.Processor)
-                {
-                    _prevChannelProcessor = entry.Processor;
-                    entry.Processor.ForceAllDirty();
-                }
-
-                entry.Processor.Process(_currentCommandBuffer.Words);
-=======
                 _processor.Process(entry.EntryAddress, _currentCommandBuffer.Words);
->>>>>>> 60035252
             }
 
             _interrupt = false;

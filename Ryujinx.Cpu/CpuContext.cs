--- conflicted
+++ resolved
@@ -8,13 +8,9 @@
     {
         private readonly Translator _translator;
 
-<<<<<<< HEAD
-        public CpuContext(IMemoryManager memory, bool for64Bit)
-=======
         public CpuContext(IMemoryManager memory)
->>>>>>> a336a56a
         {
-            _translator = new Translator(new JitMemoryAllocator(), memory, for64Bit);
+            _translator = new Translator(new JitMemoryAllocator(), memory);
             memory.UnmapEvent += UnmapHandler;
         }
 

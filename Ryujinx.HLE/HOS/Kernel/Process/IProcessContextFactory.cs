--- conflicted
+++ resolved
@@ -1,13 +1,10 @@
-﻿using Ryujinx.Memory;
+﻿using Ryujinx.Cpu;
+using Ryujinx.Memory;
 
 namespace Ryujinx.HLE.HOS.Kernel.Process
 {
     interface IProcessContextFactory
     {
-<<<<<<< HEAD
-        IProcessContext Create(KernelContext context, long pid, ulong addressSpaceSize, InvalidAccessHandler invalidAccessHandler, bool for64Bit);
-=======
         IProcessContext Create(KernelContext context, ulong addressSpaceSize, InvalidAccessHandler invalidAccessHandler);
->>>>>>> a336a56a
     }
 }
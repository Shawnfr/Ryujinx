--- conflicted
+++ resolved
@@ -21,10 +21,6 @@
         public void Dispose() => _impl.Dispose();
         public bool DirtyOrVolatile() => _impl.DirtyOrVolatile();
         public void ForceDirty() => _impl.ForceDirty();
-<<<<<<< HEAD
-        public IRegionHandle GetHandle() => _impl;
-=======
->>>>>>> a336a56a
         public void RegisterAction(RegionSignal action) => _impl.RegisterAction(action);
         public void RegisterDirtyEvent(Action action) => _impl.RegisterDirtyEvent(action);
         public void Reprotect(bool asDirty = false) => _impl.Reprotect(asDirty);

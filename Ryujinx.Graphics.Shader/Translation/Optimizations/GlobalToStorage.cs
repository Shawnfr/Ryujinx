using Ryujinx.Graphics.Shader.IntermediateRepresentation;
using System.Collections.Generic;

using static Ryujinx.Graphics.Shader.IntermediateRepresentation.OperandHelper;
using static Ryujinx.Graphics.Shader.Translation.GlobalMemory;

namespace Ryujinx.Graphics.Shader.Translation.Optimizations
{
    static class GlobalToStorage
    {
        private struct SearchResult
        {
            public static SearchResult NotFound => new SearchResult(-1, 0);
            public bool Found => SbCbSlot != -1;
            public int SbCbSlot { get; }
            public int SbCbOffset { get; }

            public SearchResult(int sbCbSlot, int sbCbOffset)
            {
                SbCbSlot = sbCbSlot;
                SbCbOffset = sbCbOffset;
            }
        }

        public static void RunPass(BasicBlock block, ShaderConfig config)
        {
            for (LinkedListNode<INode> node = block.Operations.First; node != null; node = node.Next)
            {
                if (!(node.Value is Operation operation))
                {
                    continue;
                }

                if (UsesGlobalMemory(operation.Inst))
                {
                    Operand source = operation.GetSource(0);

                    var result = SearchForStorageBase(config, block, source);
                    if (!result.Found)
                    {
                        continue;
                    }

                    if (config.Stage == ShaderStage.Compute &&
                        operation.Inst == Instruction.LoadGlobal &&
                        result.SbCbSlot == DriverReservedCb &&
                        result.SbCbOffset >= UbeBaseOffset &&
                        result.SbCbOffset < UbeBaseOffset + UbeDescsSize)
                    {
                        // Here we effectively try to replace a LDG instruction with LDC.
                        // The hardware only supports a limited amount of constant buffers
                        // so NVN "emulates" more constant buffers using global memory access.
                        // Here we try to replace the global access back to a constant buffer
                        // load.
                        node = ReplaceLdgWithLdc(node, config, (result.SbCbOffset - UbeBaseOffset) / StorageDescSize);
                    }
                    else
                    {
                        // Storage buffers are implemented using global memory access.
                        // If we know from where the base address of the access is loaded,
                        // we can guess which storage buffer it is accessing.
                        // We can then replace the global memory access with a storage
                        // buffer access.
                        node = ReplaceGlobalWithStorage(node, config, config.GetSbSlot((byte)result.SbCbSlot, (ushort)result.SbCbOffset));
                    }
                }
            }
        }

        private static LinkedListNode<INode> ReplaceGlobalWithStorage(LinkedListNode<INode> node, ShaderConfig config, int storageIndex)
        {
            Operation operation = (Operation)node.Value;

            bool isAtomic = operation.Inst.IsAtomic();
            bool isWrite = isAtomic || operation.Inst == Instruction.StoreGlobal;

            config.SetUsedStorageBuffer(storageIndex, isWrite);

            Operand GetStorageOffset()
            {
                Operand addrLow = operation.GetSource(0);

<<<<<<< HEAD
                Operand baseAddrLow = config.CreateCbuf(0, GetStorageCbOffset(config.Stage, storageIndex));
=======
                (int sbCbSlot, int sbCbOffset) = config.GetSbCbInfo(storageIndex);

                Operand baseAddrLow = Cbuf(sbCbSlot, sbCbOffset);
>>>>>>> 77988bbb

                Operand baseAddrTrunc = Local();

                Operand alignMask = Const(-config.GpuAccessor.QueryStorageBufferOffsetAlignment());

                Operation andOp = new Operation(Instruction.BitwiseAnd, baseAddrTrunc, baseAddrLow, alignMask);

                node.List.AddBefore(node, andOp);

                Operand byteOffset = Local();
                Operand wordOffset = Local();

                Operation subOp = new Operation(Instruction.Subtract,      byteOffset, addrLow, baseAddrTrunc);
                Operation shrOp = new Operation(Instruction.ShiftRightU32, wordOffset, byteOffset, Const(2));

                node.List.AddBefore(node, subOp);
                node.List.AddBefore(node, shrOp);

                return wordOffset;
            }

            Operand[] sources = new Operand[operation.SourcesCount];

            sources[0] = Const(storageIndex);
            sources[1] = GetStorageOffset();

            for (int index = 2; index < operation.SourcesCount; index++)
            {
                sources[index] = operation.GetSource(index);
            }

            Operation storageOp;

            if (isAtomic)
            {
                Instruction inst = (operation.Inst & ~Instruction.MrMask) | Instruction.MrStorage;

                storageOp = new Operation(inst, operation.Dest, sources);
            }
            else if (operation.Inst == Instruction.LoadGlobal)
            {
                storageOp = new Operation(Instruction.LoadStorage, operation.Dest, sources);
            }
            else
            {
                storageOp = new Operation(Instruction.StoreStorage, null, sources);
            }

            for (int index = 0; index < operation.SourcesCount; index++)
            {
                operation.SetSource(index, null);
            }

            LinkedListNode<INode> oldNode = node;

            node = node.List.AddBefore(node, storageOp);

            node.List.Remove(oldNode);

            return node;
        }

        private static LinkedListNode<INode> ReplaceLdgWithLdc(LinkedListNode<INode> node, ShaderConfig config, int storageIndex)
        {
            Operation operation = (Operation)node.Value;

            Operand GetCbufOffset()
            {
                Operand addrLow = operation.GetSource(0);

                Operand baseAddrLow = config.CreateCbuf(0, UbeBaseOffset + storageIndex * StorageDescSize);

                Operand baseAddrTrunc = Local();

                Operand alignMask = Const(-config.GpuAccessor.QueryStorageBufferOffsetAlignment());

                Operation andOp = new Operation(Instruction.BitwiseAnd, baseAddrTrunc, baseAddrLow, alignMask);

                node.List.AddBefore(node, andOp);

                Operand byteOffset = Local();
                Operand wordOffset = Local();

                Operation subOp = new Operation(Instruction.Subtract,      byteOffset, addrLow, baseAddrTrunc);
                Operation shrOp = new Operation(Instruction.ShiftRightU32, wordOffset, byteOffset, Const(2));

                node.List.AddBefore(node, subOp);
                node.List.AddBefore(node, shrOp);

                return wordOffset;
            }

            Operand[] sources = new Operand[operation.SourcesCount];

            int cbSlot = UbeFirstCbuf + storageIndex;

            sources[0] = Const(cbSlot);
            sources[1] = GetCbufOffset();

            config.SetUsedConstantBuffer(cbSlot);

            for (int index = 2; index < operation.SourcesCount; index++)
            {
                sources[index] = operation.GetSource(index);
            }

            Operation ldcOp = new Operation(Instruction.LoadConstant, operation.Dest, sources);

            for (int index = 0; index < operation.SourcesCount; index++)
            {
                operation.SetSource(index, null);
            }

            LinkedListNode<INode> oldNode = node;

            node = node.List.AddBefore(node, ldcOp);

            node.List.Remove(oldNode);

            return node;
        }

        private static SearchResult SearchForStorageBase(ShaderConfig config, BasicBlock block, Operand globalAddress)
        {
            globalAddress = Utils.FindLastOperation(globalAddress, block);

            if (globalAddress.Type == OperandType.ConstantBuffer)
            {
                return GetStorageIndex(config, globalAddress);
            }

            Operation operation = globalAddress.AsgOp as Operation;

            if (operation == null || operation.Inst != Instruction.Add)
            {
                return SearchResult.NotFound;
            }

            Operand src1 = operation.GetSource(0);
            Operand src2 = operation.GetSource(1);

            if ((src1.Type == OperandType.LocalVariable && src2.Type == OperandType.Constant) ||
                (src2.Type == OperandType.LocalVariable && src1.Type == OperandType.Constant))
            {
                if (src1.Type == OperandType.LocalVariable)
                {
                    operation = Utils.FindLastOperation(src1, block).AsgOp as Operation;
                }
                else
                {
                    operation = Utils.FindLastOperation(src2, block).AsgOp as Operation;
                }

                if (operation == null || operation.Inst != Instruction.Add)
                {
                    return SearchResult.NotFound;
                }
            }

            for (int index = 0; index < operation.SourcesCount; index++)
            {
                Operand source = operation.GetSource(index);

                var result = GetStorageIndex(config, source);
                if (result.Found)
                {
                    return result;
                }
            }

            return SearchResult.NotFound;
        }

        private static SearchResult GetStorageIndex(ShaderConfig config, Operand operand)
        {
            if (operand.Type == OperandType.ConstantBuffer)
            {
                int slot   = operand.GetCbufSlot();
                int offset = operand.GetCbufOffset();

                if (slot == DriverReservedCb)
                {
                    return new SearchResult(slot, offset);
                }
            }

            return SearchResult.NotFound;
        }
    }
}<|MERGE_RESOLUTION|>--- conflicted
+++ resolved
@@ -71,22 +71,13 @@
         {
             Operation operation = (Operation)node.Value;
 
-            bool isAtomic = operation.Inst.IsAtomic();
-            bool isWrite = isAtomic || operation.Inst == Instruction.StoreGlobal;
-
-            config.SetUsedStorageBuffer(storageIndex, isWrite);
-
             Operand GetStorageOffset()
             {
                 Operand addrLow = operation.GetSource(0);
 
-<<<<<<< HEAD
-                Operand baseAddrLow = config.CreateCbuf(0, GetStorageCbOffset(config.Stage, storageIndex));
-=======
                 (int sbCbSlot, int sbCbOffset) = config.GetSbCbInfo(storageIndex);
 
                 Operand baseAddrLow = Cbuf(sbCbSlot, sbCbOffset);
->>>>>>> 77988bbb
 
                 Operand baseAddrTrunc = Local();
 
@@ -120,7 +111,7 @@
 
             Operation storageOp;
 
-            if (isAtomic)
+            if (operation.Inst.IsAtomic())
             {
                 Instruction inst = (operation.Inst & ~Instruction.MrMask) | Instruction.MrStorage;
 
@@ -157,7 +148,7 @@
             {
                 Operand addrLow = operation.GetSource(0);
 
-                Operand baseAddrLow = config.CreateCbuf(0, UbeBaseOffset + storageIndex * StorageDescSize);
+                Operand baseAddrLow = Cbuf(0, UbeBaseOffset + storageIndex * StorageDescSize);
 
                 Operand baseAddrTrunc = Local();
 
@@ -181,12 +172,8 @@
 
             Operand[] sources = new Operand[operation.SourcesCount];
 
-            int cbSlot = UbeFirstCbuf + storageIndex;
-
-            sources[0] = Const(cbSlot);
+            sources[0] = Const(UbeFirstCbuf + storageIndex);
             sources[1] = GetCbufOffset();
-
-            config.SetUsedConstantBuffer(cbSlot);
 
             for (int index = 2; index < operation.SourcesCount; index++)
             {

﻿using ARMeilleure.Memory;
using Ryujinx.Cpu.Tracking;
using Ryujinx.Memory;
using Ryujinx.Memory.Range;
using Ryujinx.Memory.Tracking;
using System;
using System.Collections.Generic;
using System.Linq;
using System.Runtime.CompilerServices;
using System.Runtime.InteropServices;
using System.Threading;

namespace Ryujinx.Cpu
{
    /// <summary>
    /// Represents a CPU memory manager.
    /// </summary>
    public sealed class MemoryManager : MemoryManagerBase, IMemoryManager, IVirtualMemoryManagerTracked, IWritableBlock
    {
        public const int PageBits = 12;
        public const int PageSize = 1 << PageBits;
        public const int PageMask = PageSize - 1;

        private const int PteSize = 8;

        private const int PointerTagBit = 62;

        private readonly InvalidAccessHandler _invalidAccessHandler;

        /// <summary>
        /// Address space width in bits.
        /// </summary>
        public int AddressSpaceBits { get; }

        private readonly ulong _addressSpaceSize;

        private readonly MemoryBlock _pageTable;

        /// <summary>
        /// Page table base pointer.
        /// </summary>
        public IntPtr PageTablePointer => _pageTable.Pointer;

        public MemoryManagerType Type => MemoryManagerType.SoftwarePageTable;

        public MemoryTracking Tracking { get; }

        public event Action<ulong, ulong> UnmapEvent;

        /// <summary>
        /// Creates a new instance of the memory manager.
        /// </summary>
        /// <param name="addressSpaceSize">Size of the address space</param>
        /// <param name="invalidAccessHandler">Optional function to handle invalid memory accesses</param>
        public MemoryManager(ulong addressSpaceSize, InvalidAccessHandler invalidAccessHandler = null)
        {
            _invalidAccessHandler = invalidAccessHandler;

            ulong asSize = PageSize;
            int asBits = PageBits;

            while (asSize < addressSpaceSize)
            {
                asSize <<= 1;
                asBits++;
            }

            AddressSpaceBits = asBits;
            _addressSpaceSize = asSize;
            _pageTable = new MemoryBlock((asSize / PageSize) * PteSize);

            Tracking = new MemoryTracking(this, PageSize);
        }

        /// <inheritdoc/>
        public void Map(ulong va, nuint hostAddress, ulong size)
        {
            AssertValidAddressAndSize(va, size);

            ulong remainingSize = size;
            ulong oVa = va;
            while (remainingSize != 0)
            {
                _pageTable.Write((va / PageSize) * PteSize, hostAddress);

                va += PageSize;
                hostAddress += PageSize;
                remainingSize -= PageSize;
            }
            Tracking.Map(oVa, size);
        }

        /// <inheritdoc/>
        public void Unmap(ulong va, ulong size)
        {
            // If size is 0, there's nothing to unmap, just exit early.
            if (size == 0)
            {
                return;
            }

            AssertValidAddressAndSize(va, size);

            UnmapEvent?.Invoke(va, size);
            Tracking.Unmap(va, size);

            ulong remainingSize = size;
            while (remainingSize != 0)
            {
                _pageTable.Write((va / PageSize) * PteSize, (nuint)0);

                va += PageSize;
                remainingSize -= PageSize;
            }
        }

        /// <inheritdoc/>
        public T Read<T>(ulong va) where T : unmanaged
        {
            return MemoryMarshal.Cast<byte, T>(GetSpan(va, Unsafe.SizeOf<T>(), true))[0];
        }

        /// <inheritdoc/>
        public T ReadTracked<T>(ulong va) where T : unmanaged
        {
            SignalMemoryTracking(va, (ulong)Unsafe.SizeOf<T>(), false);
            return MemoryMarshal.Cast<byte, T>(GetSpan(va, Unsafe.SizeOf<T>()))[0];
        }

        /// <inheritdoc/>
        public void Read(ulong va, Span<byte> data)
        {
            ReadImpl(va, data);
        }

        /// <inheritdoc/>
        public void Write<T>(ulong va, T value) where T : unmanaged
        {
            Write(va, MemoryMarshal.Cast<T, byte>(MemoryMarshal.CreateSpan(ref value, 1)));
        }

        /// <inheritdoc/>
        public void Write(ulong va, ReadOnlySpan<byte> data)
        {
            if (data.Length == 0)
            {
                return;
            }

            SignalMemoryTracking(va, (ulong)data.Length, true);

            WriteImpl(va, data);
        }

        /// <inheritdoc/>
        public void WriteUntracked(ulong va, ReadOnlySpan<byte> data)
        {
            if (data.Length == 0)
            {
                return;
            }

            WriteImpl(va, data);
        }

        /// <summary>
        /// Writes data to CPU mapped memory.
        /// </summary>
        /// <param name="va">Virtual address to write the data into</param>
        /// <param name="data">Data to be written</param>
        [MethodImpl(MethodImplOptions.AggressiveInlining)]
        private void WriteImpl(ulong va, ReadOnlySpan<byte> data)
        {
            try
            {
                AssertValidAddressAndSize(va, (ulong)data.Length);

                if (IsContiguousAndMapped(va, data.Length))
                {
                    data.CopyTo(GetHostSpanContiguous(va, data.Length));
                }
                else
                {
                    int offset = 0, size;

                    if ((va & PageMask) != 0)
                    {
                        size = Math.Min(data.Length, PageSize - (int)(va & PageMask));

                        data.Slice(0, size).CopyTo(GetHostSpanContiguous(va, size));

                        offset += size;
                    }

                    for (; offset < data.Length; offset += size)
                    {
                        size = Math.Min(data.Length - offset, PageSize);

                        data.Slice(offset, size).CopyTo(GetHostSpanContiguous(va + (ulong)offset, size));
                    }
                }
            }
            catch (InvalidMemoryRegionException)
            {
                if (_invalidAccessHandler == null || !_invalidAccessHandler(va))
                {
                    throw;
                }
            }
        }

        /// <inheritdoc/>
        public ReadOnlySpan<byte> GetSpan(ulong va, int size, bool tracked = false)
        {
            if (size == 0)
            {
                return ReadOnlySpan<byte>.Empty;
            }

            if (tracked)
            {
                SignalMemoryTracking(va, (ulong)size, false);
            }

            if (IsContiguousAndMapped(va, size))
            {
                return GetHostSpanContiguous(va, size);
            }
            else
            {
                Span<byte> data = new byte[size];

                ReadImpl(va, data);

                return data;
            }
        }

        /// <inheritdoc/>
        public unsafe WritableRegion GetWritableRegion(ulong va, int size)
        {
            if (size == 0)
            {
                return new WritableRegion(null, va, Memory<byte>.Empty);
            }

            if (IsContiguousAndMapped(va, size))
            {
                return new WritableRegion(null, va, new NativeMemoryManager<byte>((byte*)GetHostAddress(va), size).Memory);
            }
            else
            {
                Memory<byte> memory = new byte[size];

                GetSpan(va, size).CopyTo(memory.Span);

                return new WritableRegion(this, va, memory);
            }
        }

        /// <inheritdoc/>
        public unsafe ref T GetRef<T>(ulong va) where T : unmanaged
        {
            if (!IsContiguous(va, Unsafe.SizeOf<T>()))
            {
                ThrowMemoryNotContiguous();
            }

            SignalMemoryTracking(va, (ulong)Unsafe.SizeOf<T>(), true);

            return ref *(T*)GetHostAddress(va);
        }

        /// <summary>
        /// Computes the number of pages in a virtual address range.
        /// </summary>
        /// <param name="va">Virtual address of the range</param>
        /// <param name="size">Size of the range</param>
        /// <param name="startVa">The virtual address of the beginning of the first page</param>
        /// <remarks>This function does not differentiate between allocated and unallocated pages.</remarks>
        [MethodImpl(MethodImplOptions.AggressiveInlining)]
        private int GetPagesCount(ulong va, uint size, out ulong startVa)
        {
            // WARNING: Always check if ulong does not overflow during the operations.
            startVa = va & ~(ulong)PageMask;
            ulong vaSpan = (va - startVa + size + PageMask) & ~(ulong)PageMask;

            return (int)(vaSpan / PageSize);
        }

        private void ThrowMemoryNotContiguous() => throw new MemoryNotContiguousException();

        [MethodImpl(MethodImplOptions.AggressiveInlining)]
        private bool IsContiguousAndMapped(ulong va, int size) => IsContiguous(va, size) && IsMapped(va);

        [MethodImpl(MethodImplOptions.AggressiveInlining)]
        private bool IsContiguous(ulong va, int size)
        {
            if (!ValidateAddress(va) || !ValidateAddressAndSize(va, (ulong)size))
            {
                return false;
            }

            int pages = GetPagesCount(va, (uint)size, out va);

            for (int page = 0; page < pages - 1; page++)
            {
                if (!ValidateAddress(va + PageSize))
                {
                    return false;
                }

                if (GetHostAddress(va) + PageSize != GetHostAddress(va + PageSize))
                {
                    return false;
                }

                va += PageSize;
            }

            return true;
        }

        /// <inheritdoc/>
        public IEnumerable<HostMemoryRange> GetPhysicalRegions(ulong va, ulong size)
        {
            if (size == 0)
            {
                return Enumerable.Empty<HostMemoryRange>();
            }

            if (!ValidateAddress(va) || !ValidateAddressAndSize(va, size))
            {
                return null;
            }

            int pages = GetPagesCount(va, (uint)size, out va);

            var regions = new List<HostMemoryRange>();

            nuint regionStart = GetHostAddress(va);
            ulong regionSize = PageSize;

            for (int page = 0; page < pages - 1; page++)
            {
                if (!ValidateAddress(va + PageSize))
                {
                    return null;
                }

                nuint newHostAddress = GetHostAddress(va + PageSize);

                if (GetHostAddress(va) + PageSize != newHostAddress)
                {
                    regions.Add(new HostMemoryRange(regionStart, regionSize));
                    regionStart = newHostAddress;
                    regionSize = 0;
                }

                va += PageSize;
                regionSize += PageSize;
            }

            regions.Add(new HostMemoryRange(regionStart, regionSize));

            return regions;
        }

        private void ReadImpl(ulong va, Span<byte> data)
        {
            if (data.Length == 0)
            {
                return;
            }

            try
            {
                AssertValidAddressAndSize(va, (ulong)data.Length);

                int offset = 0, size;

                if ((va & PageMask) != 0)
                {
                    size = Math.Min(data.Length, PageSize - (int)(va & PageMask));

                    GetHostSpanContiguous(va, size).CopyTo(data.Slice(0, size));

                    offset += size;
                }

                for (; offset < data.Length; offset += size)
                {
                    size = Math.Min(data.Length - offset, PageSize);

                    GetHostSpanContiguous(va + (ulong)offset, size).CopyTo(data.Slice(offset, size));
                }
            }
            catch (InvalidMemoryRegionException)
            {
                if (_invalidAccessHandler == null || !_invalidAccessHandler(va))
                {
                    throw;
                }
            }
        }

        /// <inheritdoc/>
        public bool IsRangeMapped(ulong va, ulong size)
        {
            if (size == 0UL)
            {
                return true;
            }

            if (!ValidateAddressAndSize(va, size))
            {
                return false;
            }

            int pages = GetPagesCount(va, (uint)size, out va);

            for (int page = 0; page < pages; page++)
            {
                if (!IsMapped(va))
                {
                    return false;
                }

                va += PageSize;
            }

            return true;
        }

        /// <inheritdoc/>
        [MethodImpl(MethodImplOptions.AggressiveInlining)]
        public bool IsMapped(ulong va)
        {
            if (!ValidateAddress(va))
            {
                return false;
            }

            return _pageTable.Read<nuint>((va / PageSize) * PteSize) != 0;
        }

        private bool ValidateAddress(ulong va)
        {
            return va < _addressSpaceSize;
        }

        /// <summary>
        /// Checks if the combination of virtual address and size is part of the addressable space.
        /// </summary>
        /// <param name="va">Virtual address of the range</param>
        /// <param name="size">Size of the range in bytes</param>
        /// <returns>True if the combination of virtual address and size is part of the addressable space</returns>
        private bool ValidateAddressAndSize(ulong va, ulong size)
        {
            ulong endVa = va + size;
            return endVa >= va && endVa >= size && endVa <= _addressSpaceSize;
        }

        /// <summary>
        /// Ensures the combination of virtual address and size is part of the addressable space.
        /// </summary>
        /// <param name="va">Virtual address of the range</param>
        /// <param name="size">Size of the range in bytes</param>
        /// <exception cref="InvalidMemoryRegionException">Throw when the memory region specified outside the addressable space</exception>
        private void AssertValidAddressAndSize(ulong va, ulong size)
        {
            if (!ValidateAddressAndSize(va, size))
            {
                throw new InvalidMemoryRegionException($"va=0x{va:X16}, size=0x{size:X16}");
            }
        }

        /// <summary>
        /// Get a span representing the given virtual address and size range in host memory.
        /// This function assumes that the requested virtual memory region is contiguous.
        /// </summary>
        /// <param name="va">Virtual address of the range</param>
        /// <param name="size">Size of the range in bytes</param>
        /// <returns>A span representing the given virtual range in host memory</returns>
        /// <exception cref="InvalidMemoryRegionException">Throw when the base virtual address is not mapped</exception>
        [MethodImpl(MethodImplOptions.AggressiveInlining)]
        private unsafe Span<byte> GetHostSpanContiguous(ulong va, int size)
        {
            return new Span<byte>((void*)GetHostAddress(va), size);
        }

        /// <summary>
        /// Get the host address for a given virtual address, using the page table.
        /// </summary>
        /// <param name="va">Virtual address</param>
        /// <returns>The corresponding host address for the given virtual address</returns>
        /// <exception cref="InvalidMemoryRegionException">Throw when the virtual address is not mapped</exception>
        [MethodImpl(MethodImplOptions.AggressiveInlining)]
        private nuint GetHostAddress(ulong va)
        {
            nuint pageBase = _pageTable.Read<nuint>((va / PageSize) * PteSize) & unchecked((nuint)0xffff_ffff_ffffUL);

            if (pageBase == 0)
            {
                ThrowInvalidMemoryRegionException($"Not mapped: va=0x{va:X16}");
            }

            return pageBase + (nuint)(va & PageMask);
        }

        /// <inheritdoc/>
        public void TrackingReprotect(ulong va, ulong size, MemoryPermission protection)
        {
            AssertValidAddressAndSize(va, size);

            // Protection is inverted on software pages, since the default value is 0.
            protection = (~protection) & MemoryPermission.ReadAndWrite;

            long tag = protection switch
            {
                MemoryPermission.None => 0L,
                MemoryPermission.Write => 2L << PointerTagBit,
                _ => 3L << PointerTagBit
            };

            int pages = GetPagesCount(va, (uint)size, out va);
            ulong pageStart = va >> PageBits;
            long invTagMask = ~(0xffffL << 48);

            for (int page = 0; page < pages; page++)
            {
                ref long pageRef = ref _pageTable.GetRef<long>(pageStart * PteSize);

                long pte;

                do
                {
                    pte = Volatile.Read(ref pageRef);
                }
                while (pte != 0 && Interlocked.CompareExchange(ref pageRef, (pte & invTagMask) | tag, pte) != pte);

                pageStart++;
            }
        }

        /// <inheritdoc/>
        public CpuRegionHandle BeginTracking(ulong address, ulong size)
        {
            return new CpuRegionHandle(Tracking.BeginTracking(address, size));
        }

        /// <inheritdoc/>
<<<<<<< HEAD
        public CpuMultiRegionHandle BeginGranularTracking(ulong address, ulong size, IEnumerable<IRegionHandle> handles, ulong granularity)
=======
        public CpuMultiRegionHandle BeginGranularTracking(ulong address, ulong size, ulong granularity)
>>>>>>> a336a56a
        {
            return new CpuMultiRegionHandle(Tracking.BeginGranularTracking(address, size, handles, granularity));
        }

        /// <inheritdoc/>
        public CpuSmartMultiRegionHandle BeginSmartGranularTracking(ulong address, ulong size, ulong granularity)
        {
            return new CpuSmartMultiRegionHandle(Tracking.BeginSmartGranularTracking(address, size, granularity));
        }

        /// <inheritdoc/>
        public void SignalMemoryTracking(ulong va, ulong size, bool write)
        {
            AssertValidAddressAndSize(va, size);

            // We emulate guard pages for software memory access. This makes for an easy transition to
            // tracking using host guard pages in future, but also supporting platforms where this is not possible.

            // Write tag includes read protection, since we don't have any read actions that aren't performed before write too.
            long tag = (write ? 3L : 1L) << PointerTagBit;

            int pages = GetPagesCount(va, (uint)size, out _);
            ulong pageStart = va >> PageBits;

            for (int page = 0; page < pages; page++)
            {
                ref long pageRef = ref _pageTable.GetRef<long>(pageStart * PteSize);

                long pte;

                pte = Volatile.Read(ref pageRef);

                if ((pte & tag) != 0)
                {
                    Tracking.VirtualMemoryEvent(va, size, write);
                    break;
                }

                pageStart++;
            }
        }

        /// <summary>
        /// Disposes of resources used by the memory manager.
        /// </summary>
        protected override void Destroy() => _pageTable.Dispose();

        private void ThrowInvalidMemoryRegionException(string message) => throw new InvalidMemoryRegionException(message);
    }
}<|MERGE_RESOLUTION|>--- conflicted
+++ resolved
@@ -550,13 +550,9 @@
         }
 
         /// <inheritdoc/>
-<<<<<<< HEAD
-        public CpuMultiRegionHandle BeginGranularTracking(ulong address, ulong size, IEnumerable<IRegionHandle> handles, ulong granularity)
-=======
         public CpuMultiRegionHandle BeginGranularTracking(ulong address, ulong size, ulong granularity)
->>>>>>> a336a56a
-        {
-            return new CpuMultiRegionHandle(Tracking.BeginGranularTracking(address, size, handles, granularity));
+        {
+            return new CpuMultiRegionHandle(Tracking.BeginGranularTracking(address, size, granularity));
         }
 
         /// <inheritdoc/>

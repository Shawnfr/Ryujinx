--- conflicted
+++ resolved
@@ -28,11 +28,7 @@
         private const string OuterHeaderMagicString = "PTCohd\0\0";
         private const string InnerHeaderMagicString = "PTCihd\0\0";
 
-<<<<<<< HEAD
         private const uint InternalVersion = 1865; //! To be incremented manually for each change to the ARMeilleure project.
-=======
-        private const uint InternalVersion = 2190; //! To be incremented manually for each change to the ARMeilleure project.
->>>>>>> 3e61fb02
 
         private const string ActualDir = "0";
         private const string BackupDir = "1";
@@ -580,47 +576,6 @@
 
                     if (isEntryChanged || (!infoEntry.HighCq && PtcProfiler.ProfiledFuncs.TryGetValue(infoEntry.Address, out var value) && value.HighCq))
                     {
-<<<<<<< HEAD
-                        infoEntry.Stubbed = true;
-                        UpdateInfo(infoEntry);
-
-                        StubCode(infoEntry.CodeLen);
-                        StubReloc(infoEntry.RelocEntriesCount);
-                        StubUnwindInfo(unwindInfosReader);
-=======
-                        byte[] code = ReadCode(index, infoEntry.CodeLength);
-
-                        Counter<uint> callCounter = null;
->>>>>>> 3e61fb02
-
-                        if (isEntryChanged)
-                        {
-                            PtcJumpTable.Clean(infoEntry.Address);
-
-<<<<<<< HEAD
-                            Logger.Info?.Print(LogClass.Ptc, $"Invalidated translated function (address: 0x{infoEntry.Address:X16})");
-                        }
-
-                        continue;
-                    }
-=======
-                            PatchCode(code, relocEntries, memory.PageTablePointer, jumpTable, countTable, out callCounter);
-                        }
-
-                        UnwindInfo unwindInfo = ReadUnwindInfo(unwindInfosReader);
-
-                        TranslatedFunction func = FastTranslate(code, callCounter, infoEntry.GuestSize, unwindInfo, infoEntry.HighCq);
->>>>>>> 3e61fb02
-
-                    Span<byte> code = ReadCode(codesReader, infoEntry.CodeLen);
-
-                    if (infoEntry.RelocEntriesCount != 0)
-                    {
-<<<<<<< HEAD
-                        RelocEntry[] relocEntries = GetRelocEntries(relocsReader, infoEntry.RelocEntriesCount);
-
-                        PatchCode(code, relocEntries, memory.PageTablePointer, jumpTable);
-=======
                         infoEntry.Stubbed = true;
                         infoEntry.CodeLength = 0;
                         UpdateInfo(infoEntry);
@@ -628,12 +583,31 @@
                         StubCode(index);
                         StubReloc(infoEntry.RelocEntriesCount);
                         StubUnwindInfo(unwindInfosReader);
->>>>>>> 3e61fb02
+
+                        if (isEntryChanged)
+                        {
+                            PtcJumpTable.Clean(infoEntry.Address);
+
+                            Logger.Info?.Print(LogClass.Ptc, $"Invalidated translated function (address: 0x{infoEntry.Address:X16})");
+                        }
+
+                        continue;
                     }
 
+                    byte[] code = ReadCode(index, infoEntry.CodeLength);
+
+                    Counter<uint> callCounter = null;
+
+                    if (infoEntry.RelocEntriesCount != 0)
+                    {
+                        RelocEntry[] relocEntries = GetRelocEntries(relocsReader, infoEntry.RelocEntriesCount);
+
+                        PatchCode(code, relocEntries, memory.PageTablePointer, jumpTable, countTable, out callCounter);
+                    }
+
                     UnwindInfo unwindInfo = ReadUnwindInfo(unwindInfosReader);
 
-                    TranslatedFunction func = FastTranslate(code, infoEntry.GuestSize, unwindInfo, infoEntry.HighCq);
+                    TranslatedFunction func = FastTranslate(code, callCounter, infoEntry.GuestSize, unwindInfo, infoEntry.HighCq);
 
                     bool isAddressUnique = funcs.TryAdd(infoEntry.Address, func);
 
